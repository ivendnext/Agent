--- conflicted
+++ resolved
@@ -24,12 +24,7 @@
 )
 from agent.base import AgentException, Base
 from agent.bench import Bench
-<<<<<<< HEAD
-from agent.devbox import Devbox
-from agent.exceptions import BenchNotExistsException
-=======
 from agent.exceptions import BenchNotExistsException, RegistryDownException
->>>>>>> bf649051
 from agent.job import Job, Step, job, step
 from agent.nfs_handler import NFSHandler
 from agent.patch_handler import run_patches
@@ -56,11 +51,8 @@
         self.archived_directory = os.path.join(os.path.dirname(self.benches_directory), "archived")
         self.nginx_directory = self.config["nginx_directory"]
         self.hosts_directory = os.path.join(self.nginx_directory, "hosts")
-<<<<<<< HEAD
         self.allow_sleepy_containers = bool(self.config.get("allow_sleepy_containers", False))
 
-=======
->>>>>>> bf649051
         self.error_pages_directory = os.path.join(self.directory, "repo", "agent", "pages")
 
     @property
@@ -73,10 +65,9 @@
         password = registry["password"]
         return self.execute(f"docker login -u {username} -p {password} {url}")
 
-<<<<<<< HEAD
     def is_container_running(self, name):
         return bool(self.execute(f"docker ps --filter name={name} --filter status=running --format '{{{{.Names}}}}'")["output"])
-=======
+
     def establish_connection_with_registry(self, max_retries: int, registry: dict[str, str]):
         """Given the attempt count try and establish connection with the registry else Raise"""
         for attempt in range(max_retries):
@@ -89,7 +80,6 @@
                     raise Exception("Failed to pull image") from e
 
                 time.sleep(60)
->>>>>>> bf649051
 
     @step("Initialize Bench")
     def bench_init(self, name, config, registry: dict[str, str]):
@@ -182,13 +172,9 @@
         self.bench_init(name, bench_config, registry)
         bench = Bench(name, self, mounts=mounts)
         bench.update_config(common_site_config, bench_config)
-<<<<<<< HEAD
-        if bench.bench_config.get("single_container") and not bench.for_devbox:
-=======
         if redis_password:
             self.update_redis_password(bench, redis_password)
-        if bench.bench_config.get("single_container"):
->>>>>>> bf649051
+        if bench.bench_config.get("single_container") and not bench.for_devbox:
             bench.generate_supervisor_config()
         bench.deploy()
         bench.setup_nginx()
@@ -1139,11 +1125,8 @@
                 "tls_protocols": self.config.get("tls_protocols"),
                 "nginx_vts_module_enabled": self.config.get("nginx_vts_module_enabled", True),
                 "ip_whitelist": self.config.get("ip_whitelist", []),
-<<<<<<< HEAD
                 "allow_sleepy_containers": self.allow_sleepy_containers,
-=======
                 "use_shared": self.config.get("benches_directory") == "/shared",
->>>>>>> bf649051
             },
             nginx_config,
         )
@@ -1189,11 +1172,8 @@
             "directory": self.directory,
             "user": self.config["user"],
             "sentry_dsn": self.config.get("sentry_dsn"),
-<<<<<<< HEAD
             "allow_sleepy_containers": self.allow_sleepy_containers,
-=======
             "is_standalone": self.config.get("standalone", False),
->>>>>>> bf649051
         }
         if self.config.get("name").startswith("n") or "proxy" in self.config.get("name"):
             data["is_proxy_server"] = True
