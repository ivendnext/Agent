--- conflicted
+++ resolved
@@ -5,13 +5,10 @@
 import string
 import tempfile
 import traceback
-<<<<<<< HEAD
-=======
 
 from filelock import FileLock
 from random import choices
 from glob import glob
->>>>>>> 83ec749b
 from datetime import datetime, timedelta
 from glob import glob
 from pathlib import Path
