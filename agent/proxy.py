from __future__ import annotations

import json
import os
import shutil
from collections import defaultdict
from hashlib import sha512 as sha
from pathlib import Path

from agent.job import job, step
from agent.server import Server


class Proxy(Server):
    def __init__(self, directory=None):
        self.directory = directory or os.getcwd()
        self.config_file = os.path.join(self.directory, "config.json")
        self.name = self.config["name"]
        self.domain = self.config.get("domain")

        self.nginx_directory = self.config["nginx_directory"]
        self.upstreams_directory = os.path.join(self.nginx_directory, "upstreams")
        self.hosts_directory = os.path.join(self.nginx_directory, "hosts")
        self.error_pages_directory = os.path.join(self.directory, "repo", "agent", "pages")

        self.is_devbox_proxy = self.config.get("is_devbox_proxy")

        self.job = None
        self.step = None

    @job("Add Host to Proxy")
    def add_host_job(self, host, target, certificate, skip_reload=False):
        self.add_host(host, target, certificate)
        self.generate_proxy_config()
        if skip_reload:
            return
        self.reload_nginx()

    @step("Add Host to Proxy")
    def add_host(self, host, target, certificate):
        host_directory = os.path.join(self.hosts_directory, host)
        os.makedirs(host_directory, exist_ok=True)

        map_file = os.path.join(host_directory, "map.json")
        with open(map_file, "w") as m:
            json.dump({host: target}, m, indent=4)

        for key, value in certificate.items():
            with open(os.path.join(host_directory, key), "w") as f:
                f.write(value)

    @job("Add Wildcard Hosts to Proxy")
    def add_wildcard_hosts_job(self, wildcards):
        self.add_wildcard_hosts(wildcards)
        self.generate_proxy_config()
        self.reload_nginx()

    @step("Add Wildcard Hosts to Proxy")
    def add_wildcard_hosts(self, wildcards):
        for wildcard in wildcards:
            host = f"*.{wildcard['domain']}"
            host_directory = os.path.join(self.hosts_directory, host)
            os.makedirs(host_directory, exist_ok=True)

            map_file = os.path.join(host_directory, "map.json")
            with open(map_file, "w") as m:
                json.dump({host: "$host"}, m, indent=4)

            for key, value in wildcard["certificate"].items():
                with open(os.path.join(host_directory, key), "w") as f:
                    f.write(value)
            if wildcard.get("code_server"):
                Path(os.path.join(host_directory, "codeserver")).touch()

    @job("Add Site to Upstream")
<<<<<<< HEAD
    def add_site_to_upstream_job(self, upstream, site, skip_reload=False, status=None):
        self.add_site_to_upstream(upstream, site, status=status)
=======
    def add_site_to_upstream_job(self, upstream, site, skip_reload=False):
        self.remove_conflicting_site(site)
        self.add_site_to_upstream(upstream, site)
>>>>>>> 7da7fcbf
        self.generate_proxy_config()
        if skip_reload:
            return
        self.reload_nginx()

    @step("Remove Conflicting Site")
    def remove_conflicting_site(self, site):
        # Go through all upstreams and remove the site file matching the site name
        for upstream in self.upstreams:
            conflict = os.path.join(self.upstreams_directory, upstream, site)
            if os.path.exists(conflict):
                os.remove(conflict)

    @step("Add Site File to Upstream Directory")
    def add_site_to_upstream(self, upstream, site, status=None):
        upstream_directory = os.path.join(self.upstreams_directory, upstream)
        os.makedirs(upstream_directory, exist_ok=True)
        site_file = os.path.join(upstream_directory, site)
        if not status:
            Path(site_file).touch()
        else:
            with open(site_file, "w") as f:
                f.write(status)

    @job("Add Upstream to Proxy")
    def add_upstream_job(self, upstream):
        self.add_upstream(upstream)
        self.generate_proxy_config()
        self.reload_nginx()

    @step("Add Upstream Directory")
    def add_upstream(self, upstream):
        upstream_directory = os.path.join(self.upstreams_directory, upstream)
        os.makedirs(upstream_directory, exist_ok=True)

    @job("Rename Upstream")
    def rename_upstream_job(self, old, new):
        self.rename_upstream(old, new)
        self.generate_proxy_config()
        self.reload_nginx()

    @step("Rename Upstream Directory")
    def rename_upstream(self, old, new):
        old_upstream_directory = os.path.join(self.upstreams_directory, old)
        new_upstream_directory = os.path.join(self.upstreams_directory, new)
        shutil.move(old_upstream_directory, new_upstream_directory)

    @job("Remove Host from Proxy")
    def remove_host_job(self, host):
        self.remove_host(host)
        self.generate_proxy_config()
        self.reload_nginx()

    @step("Remove Host from Proxy")
    def remove_host(self, host):
        host_directory = os.path.join(self.hosts_directory, host)
        if os.path.exists(host_directory):
            shutil.rmtree(host_directory)

    @job("Remove Site from Upstream")
    def remove_site_from_upstream_job(self, upstream, site, skip_reload=False):
        upstream_directory = os.path.join(self.upstreams_directory, upstream)
        site_file = os.path.join(upstream_directory, site)
        if os.path.exists(site_file):
            self.remove_site_from_upstream(site_file)
        if skip_reload:
            return
        self.generate_proxy_config()
        self.reload_nginx()

    @step("Remove Site File from Upstream Directory")
    def remove_site_from_upstream(self, site_file):
        os.remove(site_file)

    @job("Rename Site on Upstream")
    def rename_site_on_upstream_job(
        self,
        upstream: str,
        hosts: list[str],
        site: str,
        new_name: str,
        skip_reload=False,
    ):
        self.remove_conflicting_site(new_name)
        self.rename_site_on_upstream(upstream, site, new_name)
        site_host_dir = os.path.join(self.hosts_directory, site)
        if os.path.exists(site_host_dir):
            self.rename_host_dir(site, new_name)
            self.rename_site_in_host_dir(new_name, site, new_name)
        for host in hosts:
            self.rename_site_in_host_dir(host, site, new_name)
        if skip_reload:
            return
        self.generate_proxy_config()
        self.reload_nginx()

    def replace_str_in_json(self, file: str, old: str, new: str):
        """Replace quoted strings in json file."""
        with open(file) as f:
            text = f.read()
        text = text.replace('"' + old + '"', '"' + new + '"')
        with open(file, "w") as f:
            f.write(text)

    @step("Rename Host Directory")
    def rename_host_dir(self, old_name: str, new_name: str):
        """Rename site's host directory."""
        old_host_dir = os.path.join(self.hosts_directory, old_name)
        new_host_dir = os.path.join(self.hosts_directory, new_name)
        os.rename(old_host_dir, new_host_dir)

    @step("Rename Site in Host Directory")
    def rename_site_in_host_dir(self, host: str, old_name: str, new_name: str):
        host_directory = os.path.join(self.hosts_directory, host)

        map_file = os.path.join(host_directory, "map.json")
        if os.path.exists(map_file):
            self.replace_str_in_json(map_file, old_name, new_name)

        redirect_file = os.path.join(host_directory, "redirect.json")
        if os.path.exists(redirect_file):
            self.replace_str_in_json(redirect_file, old_name, new_name)

    @step("Rename Site File in Upstream Directory")
    def rename_site_on_upstream(self, upstream: str, site: str, new_name: str):
        upstream_directory = os.path.join(self.upstreams_directory, upstream)
        old_site_file = os.path.join(upstream_directory, site)
        new_site_file = os.path.join(upstream_directory, new_name)
        if not os.path.exists(old_site_file) and os.path.exists(new_site_file):
            return
        os.rename(old_site_file, new_site_file)

    @job("Update Site Status")
    def update_site_status_job(self, upstream, site, status, skip_reload=False):
        self.update_site_status(upstream, site, status)
        if skip_reload:
            return
        self.generate_proxy_config()
        self.reload_nginx()

    @step("Update Site File")
    def update_site_status(self, upstream, site, status):
        upstream_directory = os.path.join(self.upstreams_directory, upstream)
        site_file = os.path.join(upstream_directory, site)
        with open(site_file, "w") as f:
            f.write(status)

    @job("Setup Redirects on Hosts")
    def setup_redirects_job(self, hosts, target):
        if target in hosts:
            hosts.remove(target)
            self.remove_redirect(target)
        for host in hosts:
            self.setup_redirect(host, target)
        self.generate_proxy_config()
        self.reload_nginx()

    @step("Setup Redirect on Host")
    def setup_redirect(self, host, target):
        host_directory = os.path.join(self.hosts_directory, host)
        os.makedirs(host_directory, exist_ok=True)
        redirect_file = os.path.join(host_directory, "redirect.json")
        if os.path.exists(redirect_file):
            with open(redirect_file) as r:
                redirects = json.load(r)
        else:
            redirects = {}
        redirects[host] = target
        with open(redirect_file, "w") as r:
            json.dump(redirects, r, indent=4)

    @job("Remove Redirects on Hosts")
    def remove_redirects_job(self, hosts):
        for host in hosts:
            self.remove_redirect(host)
        self.generate_proxy_config()
        self.reload_nginx()

    @step("Remove Redirect on Host")
    def remove_redirect(self, host):
        host_directory = os.path.join(self.hosts_directory, host)
        redirect_file = os.path.join(host_directory, "redirect.json")
        if os.path.exists(redirect_file):
            os.remove(redirect_file)
        if host.endswith("." + self.domain):
            # default domain
            os.rmdir(host_directory)

    @step("Reload NGINX")
    def reload_nginx(self):
        return self.execute("sudo systemctl reload nginx")

    @job("Reload NGINX Job")
    def reload_nginx_job(self):
        self.generate_proxy_config()
        return self.reload_nginx()

    @step("Generate NGINX Configuration")
    def generate_proxy_config(self):
        return self._generate_proxy_config()

    def _generate_proxy_config(self):
        proxy_config_file = os.path.join(self.nginx_directory, "proxy.conf")
        self._render_template(
            "proxy/nginx.conf.jinja2",
            {
                "hosts": self.hosts,
                "upstreams": self.upstreams,
                "domain": self.config["domain"],
                "wildcards": self.wildcards,
                "nginx_directory": self.config["nginx_directory"],
                "error_pages_directory": self.error_pages_directory,
                "tls_protocols": self.config.get("tls_protocols"),
                "is_devbox_proxy": self.is_devbox_proxy or False,
            },
            proxy_config_file,
        )

    def setup_proxy(self):
        self._create_default_host()
        self._generate_proxy_config()
        self._reload_nginx()

    def _create_default_host(self):
        default_host = f"*.{self.config['domain']}"
        default_host_directory = os.path.join(self.hosts_directory, default_host)
        os.makedirs(default_host_directory, exist_ok=True)
        map_file = os.path.join(default_host_directory, "map.json")
        with open(map_file, "w") as mf:
            json.dump({"default": "$host"}, mf, indent=4)

        tls_directory = self.config["tls_directory"]
        for f in ["chain.pem", "fullchain.pem", "privkey.pem"]:
            source = os.path.join(tls_directory, f)
            destination = os.path.join(default_host_directory, f)
            if os.path.exists(destination):
                os.remove(destination)
            os.symlink(source, destination)

    @property
    def upstreams(self):
        upstreams = {}
        for upstream in os.listdir(self.upstreams_directory):
            upstream_directory = os.path.join(self.upstreams_directory, upstream)
            if os.path.isdir(upstream_directory):
                hashed_upstream = sha(upstream.encode()).hexdigest()[:16]
                upstreams[upstream] = {"sites": [], "hash": hashed_upstream}
                for site in os.listdir(upstream_directory):
                    with open(os.path.join(upstream_directory, site)) as f:
                        status = f.read().strip()
                    if status in (
                        "deactivated",
                        "suspended",
                        "suspended_saas",
                        "restricted",
                    ):
                        actual_upstream = status
                    else:
                        actual_upstream = hashed_upstream
                    upstreams[upstream]["sites"].append({"name": site, "upstream": actual_upstream})
        return upstreams

    @property
    def hosts(self) -> dict[str, dict[str, str]]:
        hosts = defaultdict(lambda: defaultdict(str))
        for host in os.listdir(self.hosts_directory):
            host_directory = os.path.join(self.hosts_directory, host)

            map_file = os.path.join(host_directory, "map.json")
            if os.path.exists(map_file):
                with open(map_file) as m:
                    hosts[host] = json.load(m)

            redirect_file = os.path.join(host_directory, "redirect.json")
            if os.path.exists(redirect_file):
                with open(redirect_file) as r:
                    redirects = json.load(r)

                for _from, to in redirects.items():
                    if "*" in host:
                        hosts[_from] = {_from: _from}
                    hosts[_from]["redirect"] = to
            hosts[host]["codeserver"] = os.path.exists(os.path.join(host_directory, "codeserver"))

        return hosts

    @property
    def wildcards(self) -> list[str]:
        wildcards = []
        for host in os.listdir(self.hosts_directory):
            if "*" in host:
                wildcards.append(host.strip("*."))
        return wildcards<|MERGE_RESOLUTION|>--- conflicted
+++ resolved
@@ -73,14 +73,9 @@
                 Path(os.path.join(host_directory, "codeserver")).touch()
 
     @job("Add Site to Upstream")
-<<<<<<< HEAD
-    def add_site_to_upstream_job(self, upstream, site, skip_reload=False, status=None):
-        self.add_site_to_upstream(upstream, site, status=status)
-=======
     def add_site_to_upstream_job(self, upstream, site, skip_reload=False):
         self.remove_conflicting_site(site)
         self.add_site_to_upstream(upstream, site)
->>>>>>> 7da7fcbf
         self.generate_proxy_config()
         if skip_reload:
             return
