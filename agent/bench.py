--- conflicted
+++ resolved
@@ -182,27 +182,19 @@
             workdir = os.path.join(workdir, subdir)
 
         if self.bench_config.get("single_container"):
-<<<<<<< HEAD
-            command = f"docker exec -w {workdir} {interactive} {self.name} {command}"
+            command = f"docker exec {as_root} -w {workdir} {interactive} {self.name} {command}"
             if self.server.allow_sleepy_containers:
                 with FileLock(f"/tmp/{self.name}.lock"):
                     # just a sanity check for if the container is running
                     if not self.server.is_container_running(self.name):
                         raise Exception(f"The bench container {self.name} - is not running or something else happened")
                     return self.execute(command, input=input, non_zero_throw=non_zero_throw)
-=======
-            command = f"docker exec {as_root} -w {workdir} {interactive} {self.name} {command}"
->>>>>>> db8a78b1
         else:
             service = f"{self.name}_worker_default"
             task = self.execute(f"docker service ps -f desired-state=Running -q --no-trunc {service}")[
                 "output"
             ].split()[0]
-<<<<<<< HEAD
-            command = f"docker exec -w {workdir} {interactive} {service}.1.{task} {command}"
-=======
             command = f"docker exec {as_root} -w {workdir} {interactive} {service}.1.{task} {command}"
->>>>>>> db8a78b1
 
         return self.execute(command, input=input, non_zero_throw=non_zero_throw)
 
@@ -757,12 +749,9 @@
             ssh_port = self.bench_config.get("ssh_port", self.bench_config["web_port"] + 4000)
             ssh_ip = self.bench_config.get("private_ip", "127.0.0.1")
 
-<<<<<<< HEAD
             restart_policy = "unless-stopped" if self.server.allow_sleepy_containers else "always"
-=======
             rq_port = self.bench_config.get("rq_port")
             rq_port_mapping = f"-p 127.0.0.1:{rq_port}:11000 "
->>>>>>> db8a78b1
 
             bench_directory = "/home/frappe/frappe-bench"
             mounts = self.prepare_mounts_on_host(bench_directory)
@@ -775,12 +764,8 @@
                 f"--restart {restart_policy} --hostname {self.name} "
                 f"-p 127.0.0.1:{self.bench_config['web_port']}:8000 "
                 f"-p 127.0.0.1:{self.bench_config['socketio_port']}:9000 "
-<<<<<<< HEAD
-                f"-p 127.0.0.1:{self.bench_config['codeserver_port']}:8088 " # TODO: change this port
-=======
                 f"-p 127.0.0.1:{self.bench_config['codeserver_port']}:8088 "
                 f"{rq_port_mapping if rq_port else ''}"
->>>>>>> db8a78b1
                 f"-p {ssh_ip}:{ssh_port}:2200 "
                 f"-v {self.sites_directory}:{bench_directory}/sites "
                 f"-v {self.logs_directory}:{bench_directory}/logs "
