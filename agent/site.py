from __future__ import annotations

import contextlib
import json
import os
import re
import shutil
import time
from datetime import datetime
from shlex import quote
from typing import TYPE_CHECKING

import requests

from agent.base import AgentException, Base
from agent.database import Database
from agent.job import job, step
from agent.utils import b2mb, compute_file_hash, get_size

if TYPE_CHECKING:
    from agent.bench import Bench


class Site(Base):
    def __init__(self, name: str, bench: Bench):
        super().__init__()

        self.name = name
        self.bench = bench
        self.directory = os.path.join(self.bench.sites_directory, name)
        self.backup_directory = os.path.join(self.directory, ".migrate")
        self.logs_directory = os.path.join(self.directory, "logs")
        self.config_file = os.path.join(self.directory, "site_config.json")
        self.touched_tables_file = os.path.join(self.directory, "touched_tables.json")
        self.previous_tables_file = os.path.join(self.directory, "previous_tables.json")
        self.analytics_file = os.path.join(
            self.directory,
            "analytics.json",
        )

        if not os.path.isdir(self.directory):
            raise OSError(f"Path {self.directory} is not a directory")

        if not os.path.exists(self.config_file):
            raise OSError(f"Path {self.config_file} does not exist")

        self.database = self.config["db_name"]
        self.user = self.config["db_name"]
        self.password = self.config["db_password"]
        self.host = self.config.get("db_host", self.bench.host)

    def bench_execute(self, command, input=None):
        return self.bench.docker_execute(f"bench --site {self.name} {command}", input=input)

    def dump(self):
        return {"name": self.name}

    @step("Rename Site")
    def rename(self, new_name):
        os.rename(self.directory, os.path.join(self.bench.sites_directory, new_name))
        self.name = new_name

    @job("Run After Migrate Steps")
    def run_after_migrate_steps_job(self, admin_password):
        """
        Run after migrate steps

        Used to run after-migrate steps for when migrations break.
        """
        self.set_admin_password(admin_password)
        self.bench.setup_nginx()
        self.bench.server.reload_nginx()
        self.disable_maintenance_mode()
        self.enable_scheduler()

    @step("Install Apps")
    def install_apps(self, apps):
        data = {"apps": {}}
        output = []
        for app in apps:
            data["apps"][app] = {}
            log = data["apps"][app]
            if app != "frappe":
                log["install"] = self.bench_execute(f"install-app {app}")
                output.append(log["install"]["output"])
        data["output"] = "\n".join(output)
        return data

    @step("Install App on Site")
    def install_app(self, app):
        try:
            return self.bench_execute(f"install-app {app} --force")
        except AgentException as e:
            if "Error: no such option: --force" in e.data["output"]:
                return self.bench_execute(f"install-app {app}")  # not available in < v14
            raise

    @step("Uninstall App from Site")
    def uninstall_app(self, app):
        return self.bench_execute(f"uninstall-app {app} --yes --force")

    @step("Restore Site")
    def restore_site(
        self,
        mariadb_root_password,
        admin_password,
        database_file,
        public_file,
        private_file,
    ):
        sites_directory = self.bench.sites_directory
        database_file = database_file.replace(sites_directory, "/home/frappe/frappe-bench/sites")
        public_file = public_file.replace(sites_directory, "/home/frappe/frappe-bench/sites")
        private_file = private_file.replace(sites_directory, "/home/frappe/frappe-bench/sites")

        public_file_option = f"--with-public-files {public_file}" if public_file else ""
        private_file_option = f"--with-private-files {private_file} " if private_file else ""

        _, temp_user, temp_password = self.bench.create_mariadb_user(
            self.name, mariadb_root_password, self.database
        )
        try:
            return self.bench_execute(
                "--force restore "
                f"--mariadb-root-username {temp_user} "
                f"--mariadb-root-password {temp_password} "
                f"--admin-password {admin_password} "
                f"{public_file_option} "
                f"{private_file_option} "
                f"{database_file}"
            )
        finally:
            self.bench.drop_mariadb_user(self.name, mariadb_root_password, self.database)

    @step("Restore Files")
    def restore_files(
        self,
        public_file=None,
        private_file=None,
    ):
        """Restore files from the given paths."""
        sites_directory = self.bench.sites_directory

        if public_file:
            dir_path = os.path.join(sites_directory, self.name, "public", "files")
            try:
                shutil.rmtree(dir_path, ignore_errors=True)
            finally:
                os.makedirs(dir_path, exist_ok=True)

            self.execute(
                f"tar {'z' if public_file.endswith('.tgz') else ''}xvf {public_file} --strip 2",
                directory=os.path.join(sites_directory, self.name),
            )

        if private_file:
            dir_path = os.path.join(sites_directory, self.name, "private", "files")
            try:
                shutil.rmtree(dir_path, ignore_errors=True)
            finally:
                os.makedirs(dir_path, exist_ok=True)

            self.execute(
                f"tar {'z' if private_file.endswith('.tgz') else ''}xvf {private_file} --strip 2",
                directory=os.path.join(sites_directory, self.name),
            )

    @step("Checksum of Downloaded Backup Files")
    def calculate_checksum_of_backup_files(self, database_file, public_file, private_file):
        database_file_sha256 = compute_file_hash(database_file, algorithm="sha256", raise_exception=False)

        data = f"""Database File
> File Name - {os.path.basename(database_file)}
> SHA256 Checksum - {database_file_sha256}\n"""
        if public_file:
            public_file_sha256 = compute_file_hash(public_file, algorithm="sha256", raise_exception=False)
            data += f"""\nPublic File
> File Name - {os.path.basename(public_file)}
> SHA256 Checksum - {public_file_sha256}\n"""
        if private_file:
            private_file_sha256 = compute_file_hash(private_file, algorithm="sha256", raise_exception=False)
            data += f"""\nPrivate File
> File Name - {os.path.basename(private_file)}
> SHA256 Checksum - {private_file_sha256}\n"""

        return {"output": data}

    @job("Restore Site")
    def restore_job(
        self,
        apps,
        mariadb_root_password,
        admin_password,
        database,
        public,
        private,
        skip_failing_patches,
        site_config,
    ):
        files = self.bench.download_files(self.name, database, public, private)
        is_database_restoration_required = False
        try:
<<<<<<< HEAD
            self.restore(
                mariadb_root_password,
                admin_password,
                files["database"],
                files["public"],
                files["private"],
            )
            if site_config:
                self.update_config(json.loads(site_config))
=======
            if files["database"]:
                is_database_restoration_required = True
                self.restore_site(
                    mariadb_root_password,
                    admin_password,
                    files["database"],
                    files["public"],
                    files["private"],
                )
            else:
                self.restore_files(
                    public_file=files["public"],
                    private_file=files["private"],
                )
>>>>>>> db8a78b1
        except Exception:
            self.calculate_checksum_of_backup_files(files["database"], files["public"], files["private"])
            raise
        finally:
            self.bench.delete_downloaded_files(files["directory"])

        if is_database_restoration_required:
            self.uninstall_unavailable_apps(apps)
            self.migrate(skip_failing_patches=skip_failing_patches)
            self.set_admin_password(admin_password)
            self.enable_scheduler()

            self.bench.setup_nginx()
            self.bench.server.reload_nginx()

        return self.bench_execute("list-apps")

    @job("Migrate Site")
    def migrate_job(self, skip_failing_patches=False, activate=True):
        self.migrate(skip_failing_patches=skip_failing_patches)
        if activate:
            self.disable_maintenance_mode()

    @step("Reinstall Site")
    def reinstall(
        self,
        mariadb_root_password,
        admin_password,
    ):
        _, temp_user, temp_password = self.bench.create_mariadb_user(
            self.name, mariadb_root_password, self.database
        )
        try:
            return self.bench_execute(
                f"reinstall --yes "
                f"--mariadb-root-username {temp_user} "
                f"--mariadb-root-password {temp_password} "
                f"--admin-password {admin_password}"
            )
        finally:
            self.bench.drop_mariadb_user(self.name, mariadb_root_password, self.database)

    @job("Reinstall Site")
    def reinstall_job(
        self,
        mariadb_root_password,
        admin_password,
    ):
        return self.reinstall(mariadb_root_password, admin_password)

    @job("Install App on Site")
    def install_app_job(self, app):
        self.install_app(app)

    @job("Uninstall App on Site")
    def uninstall_app_job(self, app):
        self.uninstall_app(app)

    @step("Update Site Configuration")
    def update_config(self, value, remove=None):
        """Pass Site Config value to update or replace existing site config.

        Args:
            value (dict): Site Config
            remove (list, optional): Keys sent in the form of a list will be
                popped from the existing site config. Defaults to None.
        """
        new_config = self.get_config(for_update=True)
        new_config.update(value)

        if remove:
            for key in remove:
                new_config.pop(key, None)

        self.set_config(new_config)

    @job("Add Domain", priority="high")
    def add_domain(self, domain):
        domains = set(self.config.get("domains", []))
        domains.add(domain)
        self.update_config({"domains": list(domains)})
        self.bench.setup_nginx()
        self.bench.server.reload_nginx()

    @job("Remove Domain", priority="high")
    def remove_domain(self, domain):
        domains = set(self.config.get("domains", []))
        domains.discard(domain)
        self.update_config({"domains": list(domains)})
        self.bench.setup_nginx()
        self.bench.server.reload_nginx()

    def create_database_access_credentials(self, mode, mariadb_root_password):
        database = self.database
        user = f"{self.user}_{mode}"
        password = self.bench.get_random_string(16)
        privileges = {
            "read_only": "SELECT",
            "read_write": "ALL",
        }.get(mode, "SELECT")
        queries = [
            f"CREATE OR REPLACE USER '{user}'@'%' IDENTIFIED BY '{password}'",
            f"GRANT {privileges} ON {database}.* TO '{user}'@'%'",
            "FLUSH PRIVILEGES",
        ]
        for query in queries:
            command = f'mysql -h {self.host} -uroot -p{quote(mariadb_root_password)} -e "{query}"'
            self.execute(command)
        return {"database": database, "user": user, "password": password}

    def revoke_database_access_credentials(self, user, mariadb_root_password):
        if user == self.user:
            # Do not revoke access for the main user
            return {}
        self.db_instance("root", mariadb_root_password).remove_user(user)
        return {}

    @job("Create Database User", priority="high")
    def create_database_user_job(self, user, password, mariadb_root_password):
        return self.create_database_user(user, password, mariadb_root_password)

    @step("Create Database User")
    def create_database_user(self, user, password, mariadb_root_password):
        if user == self.user:
            # Do not perform any operation for the main user
            return {}
        self.db_instance("root", mariadb_root_password).create_user(user, password)
        return {
            "database": self.database,
        }

    @job("Remove Database User", priority="high")
    def remove_database_user_job(self, user, mariadb_root_password):
        return self.remove_database_user(user, mariadb_root_password)

    @step("Remove Database User")
    def remove_database_user(self, user, mariadb_root_password):
        if user == self.user:
            # Do not perform any operation for the main user
            return {}
        self.db_instance("root", mariadb_root_password).remove_user(user)
        return {}

    @job("Modify Database User Permissions", priority="high")
    def modify_database_user_permissions_job(self, user, mode, permissions, mariadb_root_password):
        return self.modify_database_user_permissions(user, mode, permissions, mariadb_root_password)

    @step("Modify Database User Permissions")
    def modify_database_user_permissions(self, user, mode, permissions, mariadb_root_password):
        if user == self.user:
            # Do not perform any operation for the main user
            return {}
        self.db_instance("root", mariadb_root_password).modify_user_permissions(user, mode, permissions)
        return {}

    @job("Setup ERPNext", priority="high")
    def setup_erpnext(self, user, config):
        self.create_user(
            user["email"],
            user["first_name"],
            user["last_name"],
        )
        self.update_erpnext_config(config)
        return {"sid": self.sid(user["email"])}

    @job("Restore Site Tables", priority="high")
    def restore_site_tables_job(self, activate):
        self.restore_site_tables()
        if activate:
            self.disable_maintenance_mode()

    @step("Restore Site Tables")
    def restore_site_tables(self):
        data = {"tables": {}}
        for backup_file in os.listdir(self.backup_directory):
            backup_file_path = os.path.join(self.backup_directory, backup_file)
            output = self.execute(
                "set -o pipefail && "
                f"gunzip -c '{backup_file_path}' | "
                f"mysql -h {self.host} -u {self.user} -p{self.password} "
                f"{self.database}",
                executable="/bin/bash",
            )
            data["tables"][backup_file] = output
        return data

    @step("Update ERPNext Configuration")
    def update_erpnext_config(self, value):
        config_file = os.path.join(self.directory, "journeys_config.json")
        with open(config_file, "r") as f:
            config = json.load(f)

        config.update(value)

        with open(config_file, "w") as f:
            json.dump(config, f, indent=1, sort_keys=True)

    @step("Create User")
    def create_user(self, email, first_name, last_name, password=None):
        first_name = quote(first_name)
        last_name = quote(last_name)
        if password:
            password = quote(password)
        command = f"add-system-manager {email} --first-name {first_name} --last-name {last_name}"
        if password:
            command += f" --password {password}"
        return self.bench_execute(command)

    @step("Complete Setup Wizard")
    def complete_setup_wizard(self, data):
        payload = {"args": data}
        payload = quote(json.dumps(payload))
        command = f"execute frappe.desk.page.setup_wizard.setup_wizard.setup_complete --kwargs {payload}"
        return self.bench_execute(command)

    @job("Update Site Configuration", priority="high")
    def update_config_job(self, value, remove, clear_cache=False):
        self.update_config(value, remove)
        if clear_cache:
            self.clear_cache()

    @job("Reset Site Usage", priority="high")
    def reset_site_usage_job(self):
        return self.reset_site_usage()

    @step("Reset Site Usage")
    def reset_site_usage(self):
        pattern = f"{self.database}|rate-limit-counter-[0-9]*"
        keys_command = f"redis-cli --raw -p 13000 KEYS '{pattern}'"
        keys = self.bench.docker_execute(keys_command)
        data = {"keys": keys, "get": [], "delete": []}
        for key in keys["output"].splitlines():
            get = self.bench.docker_execute(f"redis-cli -p 13000 GET '{key}'")
            delete = self.bench.docker_execute(f"redis-cli -p 13000 DEL '{key}'")
            data["get"].append(get)
            data["delete"].append(delete)
        return data

    @job("Update Saas Plan")
    def update_saas_plan(self, plan):
        self.update_plan(plan)

    @step("Update Saas Plan")
    def update_plan(self, plan):
        self.bench_execute(f"update-site-plan {plan}")

    @step("Backup Site")
    def backup(self, with_files=False):
        with_files = "--with-files" if with_files else ""
        self.bench_execute(f"backup {with_files}")
        return self.fetch_latest_backup(with_files=with_files)

    @step("Upload Site Backup to S3")
    def upload_offsite_backup(self, backup_files, offsite, keep_files_locally_after_offsite_backup: bool):
        import boto3

        offsite_files = {}
        try:
            bucket, auth, prefix = (
                offsite["bucket"],
                offsite["auth"],
                offsite["path"],
            )
            region = auth.get("REGION")

            if region:
                s3 = boto3.client(
                    "s3",
                    aws_access_key_id=auth["ACCESS_KEY"],
                    aws_secret_access_key=auth["SECRET_KEY"],
                    region_name=region,
                )
            else:
                s3 = boto3.client(
                    "s3",
                    aws_access_key_id=auth["ACCESS_KEY"],
                    aws_secret_access_key=auth["SECRET_KEY"],
                )

            for backup_file in backup_files.values():
                file_name = backup_file["file"].split(os.sep)[-1]
                offsite_path = os.path.join(prefix, file_name)
                offsite_files[file_name] = offsite_path

                with open(backup_file["path"], "rb") as data:
                    s3.upload_fileobj(data, bucket, offsite_path)
        finally:
            if not keep_files_locally_after_offsite_backup:
                for backup_file in backup_files.values():
                    with contextlib.suppress(FileNotFoundError):
                        os.remove(backup_file["path"])

        return offsite_files

    @step("Enable Maintenance Mode")
    def enable_maintenance_mode(self):
        return self._enable_maintenance_mode()

    def _enable_maintenance_mode(self):
        return self.bench_execute("set-maintenance-mode on")

    @step("Set Administrator Password")
    def set_admin_password(self, password):
        return self.bench_execute(f"set-admin-password {password}")

    @step("Wait for Enqueued Jobs")
    def wait_till_ready(self):
        WAIT_TIMEOUT = 300
        data = {"tries": []}
        start = time.time()
        is_ready = False
        while (time.time() - start) < WAIT_TIMEOUT:
            try:
                output = self.bench_execute("ready-for-migration")
                data["tries"].append(output)
                is_ready = True
                break
            except Exception as e:
                data["tries"].append(e.data)
                time.sleep(1)

        if not is_ready:
            raise Exception(
                f"Site not ready for migration after {WAIT_TIMEOUT}s."
                f" Site might have lot of jobs in queue. Try again later."
            )

        return data

    @step("Clear Backup Directory")
    def clear_backup_directory(self):
        if os.path.exists(self.backup_directory):
            shutil.rmtree(self.backup_directory)
        os.mkdir(self.backup_directory)

    @step("Backup Site Tables")
    def tablewise_backup(self):
        tables = self.tables
        with open(self.previous_tables_file, "w") as ptf:
            json.dump(tables, ptf, indent=4, sort_keys=True)

        data = {"tables": {}}
        for table in tables:
            backup_file = os.path.join(self.backup_directory, f"{table}.sql.gz")
            output = self.execute(
                "set -o pipefail && "
                "mysqldump --single-transaction --quick --lock-tables=false "
                f"-h {self.host} -u {self.user} -p{self.password} "
                f"{self.database} '{table}' "
                f" | gzip > '{backup_file}'",
                executable="/bin/bash",
            )
            data["tables"][table] = output
        return data

    @step("Run App Specific Scripts")
    def run_app_scripts(self, scripts: dict[str, str]):
        for app_name in scripts:
            script = scripts[app_name]
            self.bench_execute("console", input=script)

    @step("Migrate Site")
    def migrate(self, skip_search_index=False, skip_failing_patches=False):
        return self._migrate(
            skip_search_index,
            skip_failing_patches,
        )

    def _migrate(
        self,
        skip_search_index: bool = False,
        skip_failing_patches: bool = False,
    ):
        cmd = "migrate"
        if skip_search_index:
            cmd += " --skip-search-index"
        if skip_failing_patches:
            cmd += " --skip-failing"
        return self.bench_execute(cmd)

    @step("Log Touched Tables")
    def log_touched_tables(self):
        try:
            # It will either return the touched tables
            # or try to return the previous tables
            return self.tables_to_restore
        except Exception:
            # If both file is not there, assume no tables are touched
            return []

    @step("Build Search Index")
    def build_search_index(self):
        return self.bench_execute("build-search-index")

    @job("Clear Cache")
    def clear_cache_job(self):
        self.clear_cache()
        self.clear_website_cache()

    @step("Clear Cache")
    def clear_cache(self):
        return self.bench_execute("clear-cache")

    @step("Clear Website Cache")
    def clear_website_cache(self):
        return self.bench_execute("clear-website-cache")

    @step("Uninstall Unavailable Apps")
    def uninstall_unavailable_apps(self, apps_to_keep):
        installed_apps = json.loads(self.bench_execute("execute frappe.get_installed_apps")["output"])
        for app in installed_apps:
            if app not in apps_to_keep:
                self.bench_execute(f"remove-from-installed-apps '{app}'")
                self.bench_execute("clear-cache")

    @step("Disable Maintenance Mode")
    def disable_maintenance_mode(self):
        self._disable_maintenance_mode()

    def _disable_maintenance_mode(self):
        return self.bench_execute("set-maintenance-mode off")

    @step("Restore Touched Tables")
    def restore_touched_tables(self):
        return self._restore_touched_tables()

    def _restore_touched_tables(self):
        data = {"restored": {}}
        for table in self.tables_to_restore:
            backup_file = os.path.join(self.backup_directory, f"{table}.sql.gz")
            if os.path.exists(backup_file):
                output = self.execute(
                    "set -o pipefail && "
                    f"gunzip -c '{backup_file}' | "
                    f"mysql -h {self.host} -u {self.user} -p{self.password} "
                    f"{self.database}",
                    executable="/bin/bash",
                )
                data["restored"][table] = output

        dropped_tables = self.drop_new_tables()
        data.update(dropped_tables)
        return data

    def drop_new_tables(self):
        new_tables = set(self.tables) - set(self.previous_tables)
        data = {"dropped": {}}
        for table in new_tables:
            output = self.execute(
                f"mysql -h {self.host} -u {self.user} -p{self.password} "
                f"{self.database} -e 'DROP TABLE `{table}`'"
            )
            data["dropped"][table] = output
        return data

    @step("Pause Scheduler")
    def pause_scheduler(self):
        return self.bench_execute("scheduler pause")

    @step("Enable Scheduler")
    def enable_scheduler(self):
        return self.bench_execute("scheduler enable")

    @step("Resume Scheduler")
    def resume_scheduler(self):
        return self.bench_execute("scheduler resume")

    def fetch_site_status(self):
        data = {
            "scheduler": True,
            "web": True,
            "timestamp": str(datetime.now()),
        }
        try:
            ping_url = f"https://{self.name}/api/method/ping"
            data["web"] = requests.get(ping_url).status_code == 200
        except Exception:
            data["web"] = False

        doctor = self.bench_execute("doctor")
        if "inactive" in doctor["output"]:
            data["scheduler"] = False

        return data

    def get_timezone(self):
        return self.timezone

    def fetch_site_info(self):
        return {
            "config": self.config,
            "timezone": self.get_timezone(),
            "usage": self.get_usage(),
        }

    def fetch_site_analytics(self):
        if not os.path.exists(self.analytics_file):
            return {}
        with open(self.analytics_file) as af:
            return json.load(af)

    def sid(self, user="Administrator"):
        code = f"""from frappe.auth import CookieManager, LoginManager
try:
    from frappe.utils import set_request
except ImportError:
    from frappe.tests import set_request

user = '{user}'
set_request(path="/")
frappe.local.cookie_manager = CookieManager()
frappe.local.login_manager = LoginManager()
frappe.local.request_ip = "127.0.0.1"
frappe.local.login_manager.login_as(user)
print(">>>" + frappe.session.sid + "<<<")
"""

        sid = None
        if (output := self.bench_execute("console", input=code)["output"]) and (
            res := re.search(r">>>(.*)<<<", output)
        ):
            sid = res.group(1)
        if (
            (not sid or sid == user or sid == "Guest")
            and (output := self.bench_execute(f"browse --user {user}")["output"])
            and (res := re.search(r"\?sid=([a-z0-9]*)", output))
        ):
            sid = res.group(1)
        return sid

    @property
    def timezone(self):
        query = (
            f"select defvalue from {self.database}.tabDefaultValue where"
            " defkey = 'time_zone' and parent = '__default'"
        )
        try:
            timezone = self.execute(
                f"mysql -h {self.host} -u{self.database} -p{self.password} "
                f'--connect-timeout 3 -sN -e "{query}"'
            )["output"].strip()
        except Exception:
            timezone = ""
        return timezone

    @property
    def tables(self):
        return self.execute(
            "mysql --disable-column-names -B -e 'SHOW TABLES' "
            f"-h {self.host} -u {self.user} -p{self.password} {self.database}"
        )["output"].split("\n")

    @property
    def touched_tables(self):
        with open(self.touched_tables_file, "r") as f:
            return json.load(f)

    @property
    def previous_tables(self):
        with open(self.previous_tables_file, "r") as f:
            return json.load(f)

    @property
    def tables_to_restore(self):
        try:
            return self.touched_tables
        except Exception:
            return self.previous_tables

    @job("Backup Site", priority="low")
    def backup_job(
        self, with_files=False, offsite=None, keep_files_locally_after_offsite_backup: bool = False
    ):
        backup_files = self.backup(with_files)
        uploaded_files = (
            self.upload_offsite_backup(backup_files, offsite, keep_files_locally_after_offsite_backup)
            if (offsite and backup_files)
            else {}
        )
        return {"backups": backup_files, "offsite": uploaded_files}

    @job("Optimize Tables")
    def optimize_tables_job(self):
        return self.optimize_tables()

    @step("Optimize Tables")
    def optimize_tables(self):
        tables = [row[0] for row in self.get_database_free_tables()]
        for table in tables:
            query = f"OPTIMIZE TABLE `{table}`"
            self.execute(
                f"mysql -sN -h {self.host} -u{self.user} -p{self.password} {self.database} -e '{query}'"
            )

    def fetch_latest_backup(self, with_files=True):
        databases, publics, privates, site_configs = [], [], [], []
        backup_directory = os.path.join(self.directory, "private", "backups")

        for file in os.listdir(backup_directory):
            path = os.path.join(backup_directory, file)
            if file.endswith("database.sql.gz") or file.endswith("database-enc.sql.gz"):
                databases.append(path)
            elif file.endswith("private-files.tar") or file.endswith("private-files-enc.tar"):
                privates.append(path)
            elif file.endswith("files.tar") or file.endswith("files-enc.tar"):
                publics.append(path)
            elif file.endswith("site_config_backup.json") or file.endswith("site_config_backup-enc.json"):
                site_configs.append(path)

        backups = {
            "database": {"path": max(databases, key=os.path.getmtime)},
            "site_config": {"path": max(site_configs, key=os.path.getmtime)},
        }

        if with_files:
            backups["private"] = {"path": max(privates, key=os.path.getmtime)}
            backups["public"] = {"path": max(publics, key=os.path.getmtime)}

        for backup in backups.values():
            file = os.path.basename(backup["path"])
            backup["file"] = file
            backup["size"] = os.stat(backup["path"]).st_size
            backup["url"] = f"https://{self.name}/backups/{file}"

        return backups

    def get_usage(self):
        """Returns Usage in bytes"""
        backup_directory = os.path.join(self.directory, "private", "backups")
        public_directory = os.path.join(self.directory, "public")
        private_directory = os.path.join(self.directory, "private")

        return {
            "database": b2mb(self.get_database_size()),
            "database_free_tables": self.get_database_free_tables(),
            "database_free": b2mb(self.get_database_free_size()),
            "public": b2mb(get_size(public_directory)),
            "private": b2mb(get_size(private_directory, ignore_dirs=["backups"])),
            "backups": b2mb(get_size(backup_directory)),
        }

    def get_analytics(self):
        analytics = self.bench_execute("execute frappe.utils.get_site_info")["output"]
        return json.loads(analytics)

    def get_database_size(self):
        # only specific to mysql/mariaDB. use a different query for postgres.
        # or try using frappe.db.get_database_size if possible
        query = (
            "SELECT SUM(`data_length` + `index_length`)"
            " FROM information_schema.tables"
            f' WHERE `table_schema` = "{self.database}"'
            " GROUP BY `table_schema`"
        )
        command = f"mysql -sN -h {self.host} -u{self.user} -p{self.password} -e '{query}'"
        database_size = self.execute(command).get("output")

        try:
            return int(database_size)
        except Exception:
            return 0

    def describe_database_table(self, doctype, columns=None):
        if not columns:
            columns = []

        command = f"describe-database-table --doctype '{doctype}' "
        for column in columns:
            command += f"--column {column} "
        try:
            output = self.bench_execute(command)["output"]
            return json.loads(output)
        except Exception:
            return {}

    @property
    def apps(self):
        return self.bench_execute("execute frappe.get_installed_apps")["output"]

    @property
    def apps_as_json(self):
        return json.loads(self.bench_execute("list-apps -f json")["output"])[self.name]

    @job("Add Database Index")
    def add_database_index(self, doctype, columns=None):
        if not columns:
            return
        self._add_database_index(doctype, columns)

    @step("Add Database Index With Bench Command")
    def _add_database_index(self, doctype, columns):
        command = f"add-database-index --doctype '{doctype}' "
        for column in columns:
            command += f"--column {column} "

        return self.bench_execute(command)

    def get_database_free_size(self):
        query = (
            "SELECT SUM(`data_free`)"
            " FROM information_schema.tables"
            f' WHERE `table_schema` = "{self.database}"'
            " GROUP BY `table_schema`"
        )
        command = f"mysql -sN -h {self.host} -u{self.user} -p{self.password} -e '{query}'"
        database_size = self.execute(command).get("output")

        try:
            return int(database_size)
        except Exception:
            return 0

    def get_database_free_tables(self):
        try:
            query = (
                "SELECT `table_name`,"
                " round((`data_free` / 1024 / 1024), 2)"
                " FROM information_schema.tables"
                f' WHERE `table_schema` = "{self.database}"'
                " AND ((`data_free` / (`data_length` + `index_length`)) > 0.2"
                " OR `data_free` > 100 * 1024 * 1024)"
            )
            command = f"mysql -sN -h {self.host} -u{self.user} -p{self.password} -e '{query}'"
            output = self.execute(command).get("output")
            return [line.split("\t") for line in output.splitlines()]
        except Exception:
            return []

    @job("Fetch Database Table Schema")
    def fetch_database_table_schema(self, include_table_size: bool = True, include_index_info: bool = True):
        database = self.db_instance()
        tables = {}
        table_schemas = self._fetch_database_table_schema(database, include_index_info=include_index_info)
        for table_name in table_schemas:
            tables[table_name] = {
                "columns": table_schemas[table_name],
            }

        if include_table_size:
            table_sizes = self._fetch_database_table_sizes(database)
            for table_name in table_sizes:
                if table_name not in tables:
                    continue
                tables[table_name]["size"] = table_sizes[table_name]

        return tables

    @step("Fetch Database Table Schema")
    def _fetch_database_table_schema(self, database: Database, include_index_info: bool = True):
        return database.fetch_database_table_schema(include_index_info=include_index_info)

    @step("Fetch Database Table Sizes")
    def _fetch_database_table_sizes(self, database: Database):
        return database.fetch_database_table_sizes()

    def run_sql_query(self, query: str, commit: bool = False, as_dict: bool = False):
        db = self.db_instance()
        success, output = db.execute_query(query, commit=commit, as_dict=as_dict)
        response = {"success": success, "data": output}
        if not success and hasattr(db, "last_executed_query"):
            response["failed_query"] = db.last_executed_query
        return response

    @job("Analyze Slow Queries")
    def analyze_slow_queries_job(self, queries: list[dict], database_root_password: str) -> list[dict]:
        return self.analyze_slow_queries(queries, database_root_password)

    @step("Analyze Slow Queries")
    def analyze_slow_queries(self, queries: list[dict], database_root_password: str) -> list[dict]:
        from agent.database_optimizer import OptimizeDatabaseQueries

        """
        Args:
            queries (list[dict]): List of queries to analyze
                {
                    "example": "<complete query>",
                    "normalized": "<normalized query>",
                }
        """
        example_queries = [query["example"] for query in queries]
        optimizer = OptimizeDatabaseQueries(self, example_queries, database_root_password)
        analysis = optimizer.analyze()
        analysis_summary = {}  # map[query -> list[index_info_dict]
        for query, indexes in analysis.items():
            analysis_summary[query] = [index.to_dict() for index in indexes]

        result = []  # list[{example, normalized, suggested_indexes}]
        for query in queries:
            query["suggested_indexes"] = analysis_summary.get(query["example"], [])
            result.append(query)
        return {
            "result": result,
        }

    def fetch_summarized_database_performance_report(self, mariadb_root_password: str):
        database = self.db_instance(username="root", password=mariadb_root_password)
        return database.fetch_summarized_performance_report()

    def fetch_database_process_list(self, mariadb_root_password: str):
        return self.db_instance(username="root", password=mariadb_root_password).fetch_process_list()

    def kill_database_process(self, pid: str, mariadb_root_password: str):
        return self.db_instance(username="root", password=mariadb_root_password).kill_process(pid)

    def db_instance(self, username: str | None = None, password: str | None = None) -> Database:
        if not username:
            username = self.user
        if not password:
            password = self.password
        return Database(self.host, 3306, username, password, self.database)

    @property
    def job_record(self):
        return self.bench.server.job_record

    @property
    def step_record(self):
        return self.bench.server.step_record

    @step_record.setter
    def step_record(self, value):
        self.bench.server.step_record = value

    def generate_theme_files(self):
        self.bench_execute(
            "execute frappe.website.doctype.website_theme.website_theme.generate_theme_files_if_not_exist"
        )<|MERGE_RESOLUTION|>--- conflicted
+++ resolved
@@ -200,17 +200,6 @@
         files = self.bench.download_files(self.name, database, public, private)
         is_database_restoration_required = False
         try:
-<<<<<<< HEAD
-            self.restore(
-                mariadb_root_password,
-                admin_password,
-                files["database"],
-                files["public"],
-                files["private"],
-            )
-            if site_config:
-                self.update_config(json.loads(site_config))
-=======
             if files["database"]:
                 is_database_restoration_required = True
                 self.restore_site(
@@ -225,7 +214,9 @@
                     public_file=files["public"],
                     private_file=files["private"],
                 )
->>>>>>> db8a78b1
+
+            if site_config:
+                self.update_config(json.loads(site_config))
         except Exception:
             self.calculate_checksum_of_backup_files(files["database"], files["public"], files["private"])
             raise
