--- conflicted
+++ resolved
@@ -91,12 +91,6 @@
             if wildcard.get("code_server"):
                 Path(os.path.join(host_directory, "codeserver")).touch()
 
-<<<<<<< HEAD
-    def add_site_domain_to_upstream(self, upstream, site, status=None):
-        with self.proxy_config_modification_lock:
-            self.remove_conflicting_site(site)
-            self.add_site_to_upstream(upstream, site, status=status)
-=======
     def add_site_domain_to_upstream(self, upstream, site):
         """Add site domain(s) to upstream configuration"""
         sites = site if isinstance(site, list) else [site]
@@ -128,7 +122,6 @@
         secondary_upstreams: {'secondary_ip': 3} (with weights)
         """
         self._add_auto_scale_sites_to_upstream(primary_upstream, secondary_upstreams)
->>>>>>> d8d1c1a2
         self.reload_nginx()
 
     @step("Add Auto Scale Site to Upstream")
