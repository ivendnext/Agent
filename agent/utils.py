import os
import requests
import tempfile
from urllib.parse import urlparse


<<<<<<< HEAD
def download_file(url, suffix=None):
    filename = urlparse(url).path.split('/')[-1]
    tempdir = tempfile.mkdtemp(prefix="agent-upload-", suffix=f'-{suffix}')
=======
def download_file(url):
    filename = urlparse(url).path.split("/")[-1]
    tempdir = tempfile.mkdtemp(prefix="agent-upload-", suffix=f"-{filename}")
>>>>>>> 7dbea17a
    local_filename = os.path.join(tempdir, filename)

    with requests.get(url, stream=True) as r:
        r.raise_for_status()
        with open(local_filename, "wb") as f:
            for chunk in r.iter_content(chunk_size=8192):
                # If you have chunk encoded response uncomment if
                # and set chunk_size parameter to None.
                f.write(chunk)

    return local_filename<|MERGE_RESOLUTION|>--- conflicted
+++ resolved
@@ -4,15 +4,9 @@
 from urllib.parse import urlparse
 
 
-<<<<<<< HEAD
 def download_file(url, suffix=None):
     filename = urlparse(url).path.split('/')[-1]
     tempdir = tempfile.mkdtemp(prefix="agent-upload-", suffix=f'-{suffix}')
-=======
-def download_file(url):
-    filename = urlparse(url).path.split("/")[-1]
-    tempdir = tempfile.mkdtemp(prefix="agent-upload-", suffix=f"-{filename}")
->>>>>>> 7dbea17a
     local_filename = os.path.join(tempdir, filename)
 
     with requests.get(url, stream=True) as r:
