from __future__ import annotations

import json
import os
import shutil
import sys
from pathlib import Path
from typing import TYPE_CHECKING

import click
import requests

from agent.bench import Bench
from agent.proxy import Proxy
from agent.server import Server
from agent.site import Site
from agent.utils import get_timestamp

if TYPE_CHECKING:
    from IPython.terminal.embed import InteractiveShellEmbed


@click.group()
def cli():
    pass


@cli.group()
def setup():
    pass


@cli.command()
@click.option("--restart-web-workers", default=True)
@click.option("--restart-rq-workers", default=True)
@click.option("--restart-redis", default=True)
@click.option("--skip-repo-setup", default=False)
@click.option("--skip-patches", default=False)
def update(restart_web_workers, restart_rq_workers, restart_redis, skip_repo_setup, skip_patches):
    Server().update_agent_cli(
        restart_redis=restart_redis,
        restart_rq_workers=restart_rq_workers,
        restart_web_workers=restart_web_workers,
        skip_repo_setup=skip_repo_setup,
        skip_patches=skip_patches,
    )


@cli.command()
def run_patches():
    from agent.patch_handler import run_patches

    run_patches()


@cli.command()
@click.option("--password", required=True)
def ping_server(password: str):
    """Ping web api on localhost and check for pong."""
    res = requests.get(
        "http://localhost:25052/ping",
        headers={"Authorization": f"bearer {password}"},
    )
    res = res.json()
    if res["message"] != "pong":
        raise Exception("pong not in response")
    print(res)


@setup.command()
@click.option("--name", required=True)
@click.option("--user", default="frappe")
@click.option("--workers", required=True, type=int)
@click.option("--proxy-ip", required=False, type=str, default=None)
@click.option("--sentry-dsn", required=False, type=str)
<<<<<<< HEAD
@click.option("--is_devbox_proxy", required=False, type=str, default=False)
@click.option("--allow-sleepy-containers", is_flag=True)
def config(name, user, workers, proxy_ip=None, sentry_dsn=None, is_devbox_proxy=None, allow_sleepy_containers=False):
=======
@click.option("--press-url", required=False, type=str)
def config(name, user, workers, proxy_ip=None, sentry_dsn=None, press_url=None):
>>>>>>> db8a78b1
    config = {
        "benches_directory": f"/home/{user}/benches",
        "devboxes_directory": f"/home/{user}/devboxes",
        "name": name,
        "tls_directory": f"/home/{user}/agent/tls",
        "nginx_directory": f"/home/{user}/agent/nginx",
        "redis_port": 25025,
        "user": user,
        "workers": workers,
        "gunicorn_workers": 2 if not allow_sleepy_containers else 3,
        "web_port": 25052,
<<<<<<< HEAD
        "allow_sleepy_containers": allow_sleepy_containers,
=======
        "press_url": "https://frappecloud.com",
>>>>>>> db8a78b1
    }
    if press_url:
        config["press_url"] = press_url
    if proxy_ip:
        config["proxy_ip"] = proxy_ip
    if sentry_dsn:
        config["sentry_dsn"] = sentry_dsn
    if is_devbox_proxy:
        config["is_devbox_proxy"] = is_devbox_proxy

    with open("config.json", "w") as f:
        json.dump(config, f, sort_keys=True, indent=4)


@setup.command()
def pyspy():
    privileges_line = "frappe ALL = (root) NOPASSWD: /home/frappe/agent/env/bin/py-spy"
    with open("/etc/sudoers.d/frappe", "a+") as sudoers:
        sudoers.seek(0)
        lines = sudoers.read().splitlines()

        if privileges_line not in lines:
            sudoers.write(privileges_line + "\n")


@setup.command()
@click.option("--password", prompt=True, hide_input=True)
def authentication(password):
    Server().setup_authentication(password)


@setup.command()
@click.option("--sentry-dsn", required=True)
def sentry(sentry_dsn):
    Server().setup_sentry(sentry_dsn)


@setup.command()
def supervisor():
    Server().setup_supervisor()


@setup.command()
def nginx():
    Server().setup_nginx()


@setup.command()
@click.option("--domain")
@click.option("--press-url")
def proxy(domain=None, press_url=None):
    proxy = Proxy()
    if domain:
        config = proxy.get_config(for_update=True)
        config["domain"] = domain
        config["press_url"] = press_url
        proxy.set_config(config, indent=4)
    proxy.setup_proxy()


@setup.command()
@click.option("--domain")
def standalone(domain=None):
    server = Server()
    if domain:
        config = server.get_config(for_update=True)
        config["domain"] = domain
        config["standalone"] = True
        server.set_config(config, indent=4)


@setup.command()
def database():
    from agent.job import JobModel, PatchLogModel, StepModel
    from agent.job import agent_database as database

    database.create_tables([JobModel, StepModel, PatchLogModel])


@setup.command()
def site_analytics():
    from crontab import CronTab

    script_directory = os.path.dirname(__file__)
    agent_directory = os.path.dirname(os.path.dirname(script_directory))
    logs_directory = os.path.join(agent_directory, "logs")
    script = os.path.join(script_directory, "analytics.py")
    stdout = os.path.join(logs_directory, "analytics.log")
    stderr = os.path.join(logs_directory, "analytics.error.log")

    cron = CronTab(user=True)
    command = f"cd {agent_directory} && {sys.executable} {script} 1>> {stdout} 2>> {stderr}"

    if command in str(cron):
        cron.remove_all(command=command)

    job = cron.new(command=command)
    job.hour.on(23)
    job.minute.on(0)
    cron.write()


@setup.command()
def usage():
    from crontab import CronTab

    script_directory = os.path.dirname(__file__)
    agent_directory = os.path.dirname(os.path.dirname(script_directory))
    logs_directory = os.path.join(agent_directory, "logs")
    script = os.path.join(script_directory, "usage.py")
    stdout = os.path.join(logs_directory, "usage.log")
    stderr = os.path.join(logs_directory, "usage.error.log")

    cron = CronTab(user=True)
    command = f"cd {agent_directory} && {sys.executable} {script} 1>> {stdout} 2>> {stderr}"

    if command not in str(cron):
        job = cron.new(command=command)
        job.every(6).hours()
        job.minute.on(30)
        cron.write()


@setup.command()
def registry():
    Server().setup_registry()


@setup.command()
@click.option("--url", required=True)
@click.option("--token", required=True)
def monitor(url, token):
    from agent.monitor import Monitor

    server = Monitor()
    server.update_config({"monitor": True, "press_url": url, "press_token": token})
    server.discover_targets()


@setup.command()
def log():
    Server().setup_log()


@setup.command()
def analytics():
    Server().setup_analytics()


@setup.command()
def trace():
    Server().setup_trace()


@setup.command()
@click.option("--password", prompt=True, hide_input=True)
def proxysql(password):
    Server().setup_proxysql(password)


@cli.group()
def run():
    pass


@run.command()
def web():
    executable = shutil.which("gunicorn")
    port = Server().config["web_port"]
    arguments = [
        executable,
        "--bind",
        f"127.0.0.1:{port}",
        "--reload",
        "--preload",
        "agent.web:application",
    ]
    os.execv(executable, arguments)


@run.command()
def worker():
    executable = shutil.which("rq")
    port = Server().config["redis_port"]
    arguments = [
        executable,
        "worker",
        "--url",
        f"redis://127.0.0.1:{port}",
    ]
    os.execv(executable, arguments)


@cli.command()
def discover():
    from agent.monitor import Monitor

    Monitor().discover_targets()


@cli.group()
def bench():
    pass


@bench.command()
@click.argument("bench", nargs=-1)
def start(bench: tuple[str]):
    server = Server()

    if bench:
        for b in bench:
            server.benches[b].start()
    else:
        server.start_all_benches()


@bench.command()
@click.argument("bench", required=False)
def stop(bench):
    if bench:
        return Server().benches[bench].stop()
    return Server().stop_all_benches()


@cli.command(help="Run iPython console.")
@click.option(
    "--config-path",
    required=False,
    type=str,
    help="Path to agent config.json.",
)
def console(config_path):
    from atexit import register

    from IPython.terminal.embed import InteractiveShellEmbed

    terminal = InteractiveShellEmbed.instance()

    config_dir = get_config_dir(config_path)
    if config_dir:
        try:
            locals()["server"] = Server(config_dir)
            locals()["Proxy"] = Proxy
            locals()["Bench"] = Bench
            locals()["Site"] = Site
            print(f"""
In namespace:
server = agent.server.Server('{config_dir}')

Proxy = agent.proxy.Proxy
Bench = agent.bench.Bench
Site = agent.site.Site
""")
        except Exception:
            print(f"Could not initialize agent.server.Server('{config_dir}')")

    elif config_path:
        print(f"Could not find config.json at '{config_path}'")
    else:
        print("Could not find config.json use --config-path to specify")

    register(store_ipython_logs, terminal, config_dir)

    # ref: https://stackoverflow.com/a/74681224
    try:
        from IPython.core import ultratb

        ultratb.VerboseTB._tb_highlight = "bg:ansibrightblack"
    except Exception:
        pass

    terminal.colors = "neutral"
    terminal.display_banner = False
    terminal()


def get_config_dir(config_path: str | None = None) -> str | None:
    cwd = os.getcwd()
    if config_path is None:
        config_path = cwd

    config_dir = Path(config_path)

    if config_dir.suffix == "json" and config_dir.exists():
        return config_dir.parent.as_posix()

    if config_dir.suffix != "":
        config_dir = config_dir.parent

    potential = [
        Path("/home/frappe/agent/config.json"),
        config_dir / "config.json",
        config_dir / ".." / "config.json",
    ]

    for p in potential:
        if not p.exists():
            continue
        try:
            return p.parent.relative_to(cwd).as_posix()
        except Exception:
            return p.parent.as_posix()
    return None


def store_ipython_logs(terminal: InteractiveShellEmbed, config_dir: str | None):
    if not config_dir:
        config_dir = os.getcwd()

    log_path = Path(config_dir) / "logs" / "agent_console.log"
    log_path.parent.mkdir(exist_ok=True)

    with log_path.open("a") as file:
        timestamp = get_timestamp()

        file.write(f"# SESSION BEGIN {timestamp}\n")
        for line in terminal.history_manager.get_range():
            file.write(f"{line[2]}\n")
        file.write(f"# SESSION END {timestamp}\n\n")<|MERGE_RESOLUTION|>--- conflicted
+++ resolved
@@ -73,14 +73,10 @@
 @click.option("--workers", required=True, type=int)
 @click.option("--proxy-ip", required=False, type=str, default=None)
 @click.option("--sentry-dsn", required=False, type=str)
-<<<<<<< HEAD
 @click.option("--is_devbox_proxy", required=False, type=str, default=False)
 @click.option("--allow-sleepy-containers", is_flag=True)
-def config(name, user, workers, proxy_ip=None, sentry_dsn=None, is_devbox_proxy=None, allow_sleepy_containers=False):
-=======
 @click.option("--press-url", required=False, type=str)
-def config(name, user, workers, proxy_ip=None, sentry_dsn=None, press_url=None):
->>>>>>> db8a78b1
+def config(name, user, workers, proxy_ip=None, sentry_dsn=None, is_devbox_proxy=None, allow_sleepy_containers=False, press_url=None):
     config = {
         "benches_directory": f"/home/{user}/benches",
         "devboxes_directory": f"/home/{user}/devboxes",
@@ -92,11 +88,8 @@
         "workers": workers,
         "gunicorn_workers": 2 if not allow_sleepy_containers else 3,
         "web_port": 25052,
-<<<<<<< HEAD
         "allow_sleepy_containers": allow_sleepy_containers,
-=======
         "press_url": "https://frappecloud.com",
->>>>>>> db8a78b1
     }
     if press_url:
         config["press_url"] = press_url
