--- conflicted
+++ resolved
@@ -82,9 +82,6 @@
 {% endif %}
 
 [group:agent]
-<<<<<<< HEAD
-programs=web, redis, worker{% if is_proxy_server or is_standalone %}, nginx_reload_manager{% endif %}{% if allow_sleepy_containers %}, bench-starter, bench-stopper{% endif %}
-=======
 
 {% set programs = "web, redis, worker" %}
 
@@ -96,5 +93,4 @@
     {% set programs = programs + ", monitor_idle" %}
 {% endif %}
 
-programs={{ programs }}
->>>>>>> d8d1c1a2
+programs={{ programs }}