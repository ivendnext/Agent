--- conflicted
+++ resolved
@@ -58,7 +58,6 @@
 
         info = {}
 
-<<<<<<< HEAD
         for site in self.sites.values():
             usage_data = UsageModel.select().where(
                 (UsageModel.timestamp > since)
@@ -84,50 +83,6 @@
                     for d in usage_data
                 ],
                 "time_zone": timezone,
-=======
-        if mariadb_root_password:
-            databases = tuple([site.database for site in self.sites.values()])
-
-            time_zone_queries = [
-                f"select '{database}', defvalue from {database}.tabDefaultValue where defkey = 'time_zone'"
-                for database in databases
-            ]
-            time_zone_union_query = " UNION ALL ".join(time_zone_queries)
-            time_zones_data = (
-                self.execute(
-                    f'mysql -h {self.host} -uroot -p{mariadb_root_password} -sN -e "{time_zone_union_query}"'
-                )
-                .get("output")
-                .strip()
-                .split()
-            )
-            time_zones = {
-                time_zones_data[i]: {"time_zone": time_zones_data[i + 1]}
-                for i in range(0, len(time_zones_data), 2)
-            }
-
-            databases_format = (
-                "(" + ", ".join(['"{0}"'.format(d) for d in databases]) + ")"
-            )
-            usage_query = (
-                "SELECT `table_schema`, SUM(`data_length` + `index_length`)"
-                " FROM information_schema.tables"
-                " WHERE `table_schema`"
-                f" IN {databases_format}"
-                " GROUP BY `table_schema`"
-            )
-            usage_data = (
-                self.execute(
-                    f"mysql -h {self.host} -uroot -p{mariadb_root_password} -sN -e '{usage_query}'"
-                )
-                .get("output")
-                .strip()
-                .split()
-            )
-            usage = {
-                usage_data[i]: {"usage": usage_data[i + 1]}
-                for i in range(0, len(usage_data), 2)
->>>>>>> eeb33a13
             }
 
         return info
