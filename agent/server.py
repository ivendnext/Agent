from __future__ import annotations

import json
import os
import platform
import shutil
import socket
import subprocess
import tempfile
import time
from contextlib import suppress
from datetime import datetime
from urllib.parse import urlparse

from jinja2 import Environment, PackageLoader
from passlib.hash import pbkdf2_sha256 as pbkdf2
from peewee import MySQLDatabase

from agent.application_storage_analyzer import (
    analyze_benches_structure,
    format_size,
    parse_docker_df_output,
    parse_total_disk_usage_output,
    to_bytes,
)
from agent.base import AgentException, Base
from agent.bench import Bench
from agent.exceptions import BenchNotExistsException, RegistryDownException
from agent.job import Job, Step, job, step
from agent.nfs_handler import NFSHandler
from agent.patch_handler import run_patches
from agent.site import Site
from agent.utils import get_supervisor_processes_status, is_registry_healthy


class Server(Base):
    def __init__(self, directory=None):
        super().__init__()

        self.directory = directory or os.getcwd()
        self.set_config_attributes()

        self.job = None
        self.step = None

    def set_config_attributes(self):
        """Setting config attributes here to enable easy config reloads"""
        self.config_file = os.path.join(self.directory, "config.json")
        self.name = self.config["name"]
        self.benches_directory = self.config["benches_directory"]
        self.devboxes_directory = self.config.get("devboxes_directory")
        self.archived_directory = os.path.join(os.path.dirname(self.benches_directory), "archived")
        self.nginx_directory = self.config["nginx_directory"]
        self.hosts_directory = os.path.join(self.nginx_directory, "hosts")
        self.allow_sleepy_containers = bool(self.config.get("allow_sleepy_containers", False))

        self.error_pages_directory = os.path.join(self.directory, "repo", "agent", "pages")

    @property
    def press_url(self):
        return self.config.get("press_url", "https://frappecloud.com")

    def docker_login(self, registry):
        url = registry["url"]
        username = registry["username"]
        password = registry["password"]
        return self.execute(f"docker login -u {username} -p {password} {url}")

    def is_container_running(self, name):
        return bool(self.execute(f"docker ps --filter name={name} --filter status=running --format '{{{{.Names}}}}'")["output"])

    def establish_connection_with_registry(self, max_retries: int, registry: dict[str, str]):
        """Given the attempt count try and establish connection with the registry else Raise"""
        for attempt in range(max_retries):
            try:
                if not is_registry_healthy(registry["url"], registry["username"], registry["password"]):
                    raise RegistryDownException("Registry is not available")
                break
            except RegistryDownException as e:
                if attempt == max_retries - 1:
                    raise Exception("Failed to pull image") from e

                time.sleep(60)

    @step("Initialize Bench")
    def bench_init(self, name, config, registry: dict[str, str]):
        self.establish_connection_with_registry(max_retries=3, registry=registry)
        bench_directory = os.path.join(self.benches_directory, name)
        os.mkdir(bench_directory)
        directories = ["logs", "sites", "config"]
        # if config.get("for_devbox", None):
        #     directories.append("apps")
        for directory in directories:
            os.mkdir(os.path.join(bench_directory, directory))

        bench_config_file = os.path.join(bench_directory, "config.json")
        with open(bench_config_file, "w") as f:
            json.dump(config, f, indent=1, sort_keys=True)

        config.update({"directory": bench_directory, "name": name})
        docker_compose = os.path.join(bench_directory, "docker-compose.yml")
        self._render_template("bench/docker-compose.yml.jinja2", config, docker_compose)

        config_directory = os.path.join(bench_directory, "config")
        command = (
            "docker run --rm --net none "
            f"-v {config_directory}:/home/frappe/frappe-bench/configmount "
            f"{config['docker_image']} cp -LR config/. configmount"
        )
        self.execute(command, directory=bench_directory)

        sites_directory = os.path.join(bench_directory, "sites")
        # Copy sites directory from image to host system
        command = (
            "docker run --rm --net none "
            f"-v {sites_directory}:/home/frappe/frappe-bench/sitesmount "
            f"{config['docker_image']} cp -LR sites/. sitesmount"
        )
        return self.execute(command, directory=bench_directory)

    def dump(self):
        return {
            "name": self.name,
            "benches": {name: bench.dump() for name, bench in self.benches.items()},
            "config": self.config,
        }

    @job("New Bench", priority="low")
    def new_bench(
        self,
        name,
        bench_config,
        common_site_config,
        registry,
        mounts=None,
    ):
        self.docker_login(registry)
        self.bench_init(name, bench_config, registry)
        bench = Bench(name, self, mounts=mounts)
        bench.update_config(common_site_config, bench_config)
<<<<<<< HEAD
        if redis_password:
            self.update_redis_password(bench, redis_password)
        if bench.bench_config.get("single_container") and not bench.for_devbox:
=======
        if bench.bench_config.get("single_container"):
>>>>>>> d8d1c1a2
            bench.generate_supervisor_config()
        bench.deploy()
        bench.setup_nginx()

    def container_exists(self, name: str, max_retries: int = 3):
        """
        Throw if container exists; after 5 retries with backoff of 5 seconds
        """
        for attempt in range(max_retries):
            try:
                self.execute(f"""docker ps --filter "name=^{name}$" | grep {name}""")
            except AgentException:
                break  # container does not exist
            else:
                if attempt == max_retries - 1:
                    raise Exception("Container exists")
                time.sleep(5)

    def get_image_size(self, image_tag: str):
        try:
            return (
                to_bytes(
                    self.execute(
                        f'docker image ls --format "{{{{.Tag}}}} {{{{.Size}}}}" | grep -E "^{image_tag} "'
                    )["output"].split()[-1]
                )
                / 1024**3
            )
        except AgentException:
            pass

    def unused_image_size(self) -> list[float]:
        """Get the sizes of all the images that are not in use in bytes"""
        images_present = self.execute("docker image ls --format '{{.Repository}}:{{.Tag}} {{.Size}}'")[
            "output"
        ].split("\n")
        images_present = [image.split() for image in images_present]
        images_in_use = self.execute("docker container ls --format {{.Image}}")["output"].split("\n")

        return [to_bytes(size) for image_name, size in images_present if image_name not in images_in_use]

    def get_reclaimable_size(self) -> dict[str, dict[str, float] | float]:
        """Checks archived (bench and site) and unused docker artefacts size"""
        archived_sites_directory = os.path.join(self.benches_directory, "*", "sites", "archived")
        archived_folder_size = self.execute(
            "du -sB1 /home/frappe/archived/ --exclude assets | awk '{print $1}'"
        ).get("output")
        archived_folder_size = float(archived_folder_size)

        try:
            site_archived_folder_size = (
                self.execute(f"du -sB1 {archived_sites_directory} --exclude assets | awk '{{print $1}}'")
                .get("output")
                .split("\n")
            )
            site_archived_folder_size = sum(map(float, site_archived_folder_size))
        except Exception:
            site_archived_folder_size = 0

        unused_images_size = sum(self.unused_image_size())
        total_archived_folder_size = archived_folder_size + site_archived_folder_size

        formatted_archived_folder_size = f"{round(total_archived_folder_size / 1024**3, 2)}GB"
        formatted_unused_image_size = format_size(unused_images_size)

        return {
            "archived": formatted_archived_folder_size,
            "images": formatted_unused_image_size,
            "total": round((unused_images_size + total_archived_folder_size) / 1024**3, 2),
        }

    def _check_site_on_bench(self, bench_name: str):
        """Check if sites are present on the benches"""
        sites_directory = f"/home/frappe/benches/{bench_name}/sites"
        for possible_site in os.listdir(sites_directory):
            if os.path.exists(os.path.join(sites_directory, possible_site, "site_config.json")):
                raise Exception(f"Bench {bench_name} has sites")

    def disable_production_on_bench(self, name: str):
        """In case of corrupted bench / site config don't stall archive"""
        self._check_site_on_bench(name)
        self.execute(f"docker rm {name} --force")

    @job("Run Benches on Shared FS")
    def change_bench_directory(
        self,
        directory: str,
        is_primary: bool,
        secondary_server_private_ip: str,
        redis_connection_string_ip: str,
        restart_benches: bool = True,
        registry_settings: dict | None = None,
    ):
        self._change_bench_directory(directory)
        self.set_config_attributes()
        self.update_agent_nginx_config()
        self.update_bench_nginx_config()
        self._reload_nginx()

        self._update_site_config_with_new_rq_conf(redis_connection_string_ip)

        if restart_benches:
            # We will only start with secondary server private IP if this is a secondary server
            self.restart_benches(
                is_primary=is_primary,
                registry_settings=registry_settings,
                secondary_server_private_ip=secondary_server_private_ip if not is_primary else None,
            )

    @step("Configure Site with Redis Private IP")
    def _update_site_config_with_new_rq_conf(self, private_ip: str):
        for _, bench in self.benches.items():
            common_site_config = bench.get_config(for_update=True)

            for key in ("redis_cache", "redis_queue", "redis_socketio"):
                offset = 18000 - bench.bench_config["web_port"]
                rq_cache_port = 13000 + offset

                if private_ip != "localhost":
                    port = (
                        bench.bench_config["rq_port"]
                        if key == "redis_queue"
                        else bench.bench_config.get("rq_cache_port") or rq_cache_port
                    )
                else:
                    port = 11000 if key == "redis_queue" else 13000

                old_connection_string = urlparse(common_site_config[key])
                # We should have the password by now, if we don't then press will handle
                updated_connection_string = (
                    f"redis://:{old_connection_string.password}@{private_ip}:{port}"
                    if old_connection_string.password
                    else f"redis://{private_ip}:{port}"
                )
                common_site_config.update({key: updated_connection_string})

            bench.set_config(common_site_config)

    @step("Change Bench Directory")
    def _change_bench_directory(self, directory: str):
        self.update_config({"benches_directory": directory})

    @step("Update Agent Nginx Conf File")
    def update_agent_nginx_config(self):
        self._generate_nginx_config()

    @step("Update Bench Nginx Conf File")
    def update_bench_nginx_config(self):
        from filelock import FileLock

        for _, bench in self.benches.items():
            with FileLock(os.path.join(bench.directory, "nginx.config.lock")):
                # Don't want to use setup_nginx as it reloads everytime
                bench.generate_nginx_config()

    @step("Restart Benches")
    def restart_benches(
        self,
        is_primary: bool,
        secondary_server_private_ip: str,
        registry_settings: dict[str, str],
    ):
        if not is_primary:
            # Don't need to pull images on primary server
            self.docker_login(registry_settings)
        for _, bench in self.benches.items():
            bench.generate_supervisor_config()  # Should set gunicorn access log if it does not exist
            bench.start(secondary_server_private_ip=secondary_server_private_ip)

    @job("Stop Bench Workers")
    def stop_bench_workers(self):
        self._stop_bench_workers()

    @step("Stop Bench Workers")
    def _stop_bench_workers(self):
        """Stop all workers except redis"""
        for _, bench in self.benches.items():
            bench.docker_execute("supervisorctl stop frappe-bench-web: frappe-bench-workers:", as_root=True)

    @job("Start Bench Workers")
    def start_bench_workers(self):
        self._start_bench_workers()

    @step("Start Bench Workers")
    def _start_bench_workers(self):
        """Start all workers"""
        for _, bench in self.benches.items():
            bench.docker_execute("supervisorctl start frappe-bench-web: frappe-bench-workers:", as_root=True)

    @job("Force Remove All Benches")
    def force_remove_all_benches(self):
        self._force_remove_all_benches()

    @step("Force Remove All Benches")
    def _force_remove_all_benches(self):
        for _, bench in self.benches.items():
            bench.execute(f"docker rm {bench.name} --force")

    @job("Archive Bench", priority="low")
    def archive_bench(self, name):
        bench_directory = os.path.join(self.benches_directory, name)
        if not os.path.exists(bench_directory):
            return
        try:
            bench = Bench(name, self)
        except json.JSONDecodeError:
            self.disable_production_on_bench(name)
        except FileNotFoundError as e:
            if not e.filename.endswith("common_site_config.json"):
                raise
        else:
            if bench.sites and not bench.for_devbox:
                raise Exception(f"Bench has sites: {bench.sites}")
            bench.disable_production()

        self.container_exists(name)
        self.move_bench_to_archived_directory(name)

    @job("Cleanup Unused Files", priority="low")
    def cleanup_unused_files(self, force: bool = False):
        self.remove_archived_benches(force)
        self.remove_temporary_files(force)
        self.remove_unused_docker_artefacts()
        if force:
            self.remove_archived_sites()

    def remove_benches_without_container(self, benches: list[str]):
        for bench in benches:
            try:
                self.execute(f"docker ps -a | grep {bench}")
            except AgentException as e:
                if e.data.returncode:
                    self.move_to_archived_directory(Bench(bench, self))

    @step("Remove Archived Sites")
    def remove_archived_sites(self):
        for bench in self.benches:
            archived_sites_path = os.path.join(self.benches_directory, bench, "sites", "archived")
            if os.path.exists(archived_sites_path) and os.path.isdir(archived_sites_path):
                shutil.rmtree(archived_sites_path)

    @step("Remove Archived Benches")
    def remove_archived_benches(self, force: bool = False):
        now = datetime.now().timestamp()
        removed = []
        if os.path.exists(self.archived_directory):
            for bench in os.listdir(self.archived_directory):
                bench_path = os.path.join(self.archived_directory, bench)
                if force or (now - os.stat(bench_path).st_mtime > 86400):
                    removed.append(
                        {
                            "bench": bench,
                            "size": self._get_tree_size(bench_path),
                        }
                    )
                    if os.path.isfile(bench_path):
                        os.remove(bench_path)
                    elif os.path.isdir(bench_path):
                        shutil.rmtree(bench_path)
        return {"benches": removed[:100]}

    @step("Remove Temporary Files")
    def remove_temporary_files(self, force: bool = False):
        temp_directory = tempfile.gettempdir()
        now = datetime.now().timestamp()
        removed = []
        patterns = ["frappe-pdf", "snyk-patch", "yarn-", "agent-upload"]
        if os.path.exists(temp_directory):
            for file in os.listdir(temp_directory):
                if not list(filter(lambda x: x in file, patterns)):
                    continue
                file_path = os.path.join(temp_directory, file)
                if force or (now - os.stat(file_path).st_mtime > 7200):
                    removed.append({"file": file, "size": self._get_tree_size(file_path)})
                    if os.path.isfile(file_path):
                        os.remove(file_path)
                    elif os.path.isdir(file_path):
                        shutil.rmtree(file_path)
        return {"files": removed[:100]}

    @step("Remove Unused Docker Artefacts")
    def remove_unused_docker_artefacts(self):
        before = self.execute("docker system df -v")["output"].split("\n")
        images = self.execute("docker image prune -af")["output"].split("\n")
        network = self.execute("docker network prune -f")["output"].split("\n")
        build = self.execute("docker buildx prune -f")["output"].split("\n")
        after = self.execute("docker system df -v")["output"].split("\n")
        return {
            "before": before,
            "images": images,
            "network": network,
            "build": build,
            "after": after,
        }

    @step("Move Bench to Archived Directory")
    def move_bench_to_archived_directory(self, bench_name):
        if not os.path.exists(self.archived_directory):
            os.mkdir(self.archived_directory)
        target = os.path.join(self.archived_directory, bench_name)
        if os.path.exists(target):
            shutil.rmtree(target)
        bench_directory = os.path.join(self.benches_directory, bench_name)
        assets_directory = os.path.join(bench_directory, "sites", "assets")

        # Dropping assets we don't restore that anyways
        if os.path.exists(assets_directory):
            shutil.rmtree(assets_directory)

        self.execute(f"mv {bench_directory} {self.archived_directory}")

    @job("Update Site Pull", priority="low")
    def update_site_pull_job(self, name, source, target, activate):
        source = Bench(source, self)
        site = Site(name, source)

        site.enable_maintenance_mode()
        site.wait_till_ready()

        target = Bench(target, self)
        self.move_site(site, target)
        source.setup_nginx()
        target.setup_nginx_target()
        self.reload_nginx()

        site = Site(name, target)
        with suppress(Exception):
            site.generate_theme_files()

        if activate:
            site.disable_maintenance_mode()

    @job("Update Site Migrate", priority="low")
    def update_site_migrate_job(
        self,
        name,
        source,
        target,
        activate,
        skip_failing_patches,
        skip_backups,
        before_migrate_scripts: dict[str, str] | None = None,
        skip_search_index: bool = True,
    ):
        if before_migrate_scripts is None:
            before_migrate_scripts = {}

        source = Bench(source, self)
        site = Site(name, source)

        site.enable_maintenance_mode()
        site.wait_till_ready()

        if not skip_backups:
            site.clear_backup_directory()
            site.tablewise_backup()

        target = Bench(target, self)
        self.move_site(site, target)

        source.setup_nginx()
        target.setup_nginx_target()
        self.reload_nginx()

        site = Site(name, target)

        if before_migrate_scripts:
            site.run_app_scripts(before_migrate_scripts)

        try:
            site.migrate(
                skip_search_index=skip_search_index,
                skip_failing_patches=skip_failing_patches,
            )
        finally:
            site.log_touched_tables()

        with suppress(Exception):
            site.bench_execute(
                "execute frappe.website.doctype.website_theme.website_theme.generate_theme_files_if_not_exist"
            )

        if activate:
            site.disable_maintenance_mode()

        with suppress(Exception):
            # Don't fail job on failure
            # v12 does not have build_search_index command
            site.build_search_index()

    @job("Deactivate Site", priority="high")
    def deactivate_site_job(self, name, bench):
        source = Bench(bench, self)
        site = Site(name, source)

        site.enable_maintenance_mode()
        site.wait_till_ready()

    @job("Activate Site", priority="high")
    def activate_site_job(self, name, bench):
        source = Bench(bench, self)
        site = Site(name, source)

        site.disable_maintenance_mode()
        with suppress(Exception):
            # Don't fail job on failure
            # v12 does not have build_search_index command
            site.build_search_index()

    @job("Recover Failed Site Migrate", priority="high")
    def update_site_recover_migrate_job(
        self, name, source, target, activate, rollback_scripts, restore_touched_tables
    ):
        source = Bench(source, self)
        target = Bench(target, self)

        site = Site(name, source)
        self.move_site(site, target)

        source.setup_nginx()
        target.setup_nginx_target()
        self.reload_nginx()

        site = Site(name, target)
        if restore_touched_tables:
            site.restore_touched_tables()

        if rollback_scripts:
            site.run_app_scripts(rollback_scripts)

        if activate:
            site.disable_maintenance_mode()

    @job("Recover Failed Site Pull", priority="high")
    def update_site_recover_pull_job(self, name, source, target, activate):
        source = Bench(source, self)
        target = Bench(target, self)

        site = Site(name, source)
        self.move_site(site, target)

        source.setup_nginx()
        target.setup_nginx_target()
        self.reload_nginx()

        site = Site(name, target)

        if activate:
            site.disable_maintenance_mode()

    @job("Move Site to Bench")
    def move_site_to_bench(self, name, source, target, deactivate, activate, skip_failing_patches):
        # Dangerous method (no backup),
        # use update_site_migrate if you don't know what you're doing
        source = Bench(source, self)
        site = Site(name, source)

        if deactivate:  # cases when python is broken in bench
            site.enable_maintenance_mode()
            site.wait_till_ready()

        target = Bench(target, self)
        self.move_site(site, target)

        source.setup_nginx()
        target.setup_nginx_target()
        self.reload_nginx()

        site = Site(name, target)

        site.migrate(skip_failing_patches=skip_failing_patches)

        with suppress(Exception):
            site.bench_execute(
                "execute frappe.website.doctype.website_theme.website_theme.generate_theme_files_if_not_exist"
            )

        if activate:
            site.disable_maintenance_mode()

    @job("Recover Failed Site Update", priority="high")
    def update_site_recover_job(self, name, bench):
        site = self.benches[bench].sites[name]
        site.disable_maintenance_mode()

    @step("Move Site")
    def move_site(self, site, target):
        destination = os.path.join(target.sites_directory, site.name)
        destination_site_config = os.path.join(destination, "site_config.json")
        if os.path.exists(destination) and not os.path.exists(destination_site_config):
            # If there's already a site directory in the destination bench
            # and it does not have a site_config.json file,
            # then it is an incomplete site directory.
            # Move it to the sites/archived directory
            archived_sites_directory = os.path.join(target.sites_directory, "archived")
            os.makedirs(archived_sites_directory, exist_ok=True)
            archived_site_path = os.path.join(
                archived_sites_directory,
                f"{site.name}-{datetime.now().isoformat()}",
            )
            shutil.move(destination, archived_site_path)
        shutil.move(site.directory, target.sites_directory)

    def execute(self, command, directory=None, skip_output_log=False, non_zero_throw=True):
        return super().execute(
            command, directory=directory, skip_output_log=skip_output_log, non_zero_throw=non_zero_throw
        )

    @job("Pull Docker Images", priority="high")
    def pull_docker_images(self, image_tags: list[str], registry: dict[str, str]) -> None:
        self._pull_docker_images(image_tags, registry)

    @step("Pull Docker Images")
    def _pull_docker_images(self, image_tags: list[str], registry: dict[str, str]) -> None:
        self.docker_login(registry)

        for image_tag in image_tags:
            command = f"docker pull {image_tag}"
            self.execute(command, directory=self.directory)

    @job("Reload NGINX")
    def restart_nginx(self):
        return self.reload_nginx()

    @step("Reload NGINX")
    def reload_nginx(self):
        return self._reload_nginx()

    @step("Update Supervisor")
    def update_supervisor(self):
        return self._update_supervisor()

    @job("Update Database Host", priority="high")
    def update_database_host_job(self, db_host: str):
        self.update_database_host_step(db_host)

    @step("Update Database Host")
    def update_database_host_step(self, db_host: str):
        for b in self.benches.values():
            b._update_database_host(db_host)

    def setup_authentication(self, password):
        self.update_config({"access_token": pbkdf2.hash(password)})

    def setup_proxysql(self, password):
        self.update_config({"proxysql_admin_password": password})

    @job("Add Servers to ACL")
    def add_to_acl(self, secondary_server_private_ip: str) -> None:
        return self._add_to_acl(secondary_server_private_ip)

    @step("Add Servers to ACL")
    def _add_to_acl(self, secondary_server_private_ip: str):
        nfs_handler = NFSHandler(self)
        return nfs_handler.add_to_acl(
            secondary_server_private_ip=secondary_server_private_ip,
        )

    @job("Remove Server from ACL")
    def remove_from_acl(self, secondary_server_private_ip: str) -> None:
        return self._remove_from_acl(secondary_server_private_ip)

    @step("Remove Server from ACL")
    def _remove_from_acl(self, secondary_server_private_ip: str):
        nfs_handler = NFSHandler(self)
        return nfs_handler.remove_from_acl(
            secondary_server_private_ip=secondary_server_private_ip,
        )

    def update_config(self, value):
        config = self.get_config(for_update=True)
        config.update(value)
        self.set_config(config, indent=4)

    def setup_registry(self):
        self.update_config({"registry": True})
        self.setup_nginx()

    def setup_log(self):
        self.update_config({"log": True})
        self.setup_nginx()

    def setup_analytics(self):
        self.update_config({"analytics": True})
        self.setup_nginx()

    def setup_trace(self):
        self.update_config({"trace": True})
        self.setup_nginx()

    def setup_sentry(self, sentry_dsn):
        self.update_config({"sentry_dsn": sentry_dsn})
        self.setup_supervisor()

    def setup_nginx(self):
        self._generate_nginx_config()
        self._generate_agent_nginx_config()
        self._reload_nginx()

    def setup_supervisor(self):
        self._generate_redis_config()
        self._generate_supervisor_config()
        self._update_supervisor()

    def start_all_benches(self):
        for bench in self.benches.values():
            with suppress(Exception):
                bench.start()

    def stop_all_benches(self):
        for bench in self.benches.values():
            with suppress(Exception):
                bench.stop()

    @property
    def benches(self) -> dict[str, Bench]:
        benches = {}
        for directory in os.listdir(self.benches_directory):
            with suppress(Exception):
                benches[directory] = Bench(directory, self)
        return benches

    def get_bench(self, bench):
        try:
            return self.benches[bench]
        except KeyError as exc:
            raise BenchNotExistsException(bench) from exc

    @property
    def job_record(self):
        if self.job is None:
            self.job = Job()
        return self.job

    @property
    def step_record(self):
        if self.step is None:
            self.step = Step()
        return self.step

    @step_record.setter
    def step_record(self, value):
        self.step = value

    def update_agent_web(self, url=None, branch="master"):
        directory = os.path.join(self.directory, "repo")
        self.execute("git reset --hard", directory=directory)
        self.execute("git clean -fd", directory=directory)
        if url:
            self.execute(f"git remote set-url upstream {url}", directory=directory)
        self.execute("git fetch upstream", directory=directory)
        self.execute(f"git checkout {branch}", directory=directory)
        self.execute(f"git merge --ff-only upstream/{branch}", directory=directory)
        self.execute("./env/bin/pip install -e repo", directory=self.directory)

        self._generate_redis_config()
        self._generate_supervisor_config()
        self.execute("sudo supervisorctl reread")
        self.execute("sudo supervisorctl restart agent:redis")

        self.setup_nginx()
        for worker in range(self.config["workers"]):
            worker_name = f"agent:worker-{worker}"
            self.execute(f"sudo supervisorctl restart {worker_name}")

        self.execute("sudo supervisorctl restart agent:web")
        run_patches()

    def update_agent_cli(  # noqa: C901
        self,
        restart_redis=True,
        restart_rq_workers=True,
        restart_web_workers=True,
        skip_repo_setup=False,
        skip_patches=False,
    ):
        directory = os.path.join(self.directory, "repo")
        if not skip_repo_setup:
            self.execute("git reset --hard", directory=directory)
            self.execute("git clean -fd", directory=directory)
            self.execute("git fetch upstream", directory=directory)
            self.execute("git merge --ff-only upstream/master", directory=directory)
            self.execute("./env/bin/pip install -e repo", directory=self.directory)

        supervisor_status = get_supervisor_processes_status()

        # Stop web service
        if restart_web_workers and supervisor_status.get("web") == "RUNNING":
            self.execute("sudo supervisorctl stop agent:web", non_zero_throw=False)

        # Stop required services
        if restart_rq_workers:
            for worker_id in supervisor_status.get("worker", {}):
                self.execute(f"sudo supervisorctl stop agent:worker-{worker_id}", non_zero_throw=False)

        # Stop NGINX Reload Manager if it's a proxy server
        is_proxy_server = self.config.get("domain") and (self.config.get("name").startswith("n") or "proxy" in self.config.get("name"))
        if is_proxy_server:
            self.execute("sudo supervisorctl stop agent:nginx_reload_manager", non_zero_throw=False)

        # Stop redis
        if restart_redis and supervisor_status.get("redis") == "RUNNING":
            self.execute("sudo supervisorctl stop agent:redis", non_zero_throw=False)

        self.setup_supervisor()

        # Start back services in same order
        supervisor_status = get_supervisor_processes_status()
        if restart_redis or supervisor_status.get("redis") != "RUNNING":
            self.execute("sudo supervisorctl start agent:redis")

        if is_proxy_server:
            from agent.proxy import Proxy

            # Call proxy setup to re-generate configuration
            proxy = Proxy()
            proxy.setup_proxy()

            # Start NGINX Reload Manager if it's a proxy server
            self.execute("sudo supervisorctl start agent:nginx_reload_manager")

        if restart_rq_workers:
            for i in range(self.config["workers"]):
                self.execute(f"sudo supervisorctl start agent:worker-{i}")

        if restart_web_workers:
            self.execute("sudo supervisorctl start agent:web")

        self.setup_nginx()

        if not skip_patches:
            run_patches()

    @staticmethod
    def run_ncdu_command(path: str, excludes: list | None = None) -> str | None:
        cmd = ["ncdu", path, "-x", "-o", "/dev/stdout"]
        if excludes:
            for item in excludes:
                cmd.extend(["--exclude", item])

        try:
            result = subprocess.run(
                cmd,
                capture_output=True,
                text=True,
                timeout=30,
            )
            return result.stdout if result.returncode == 0 else None
        except subprocess.TimeoutExpired:
            return None

    def get_storage_breakdown(self) -> dict:
        app_storage_analysis = {}
        failed_message = "Failed to analyze storage"

        benches_output = self.run_ncdu_command(
            "/home/frappe/benches/", excludes=["node_modules", "env", "assets"]
        )
        docker_output = self.execute("docker system df --format '{{.Size}}'").get("output")
        total_output = self.execute(
            f"df -B1 {'/opt/volumes/benches' if os.path.exists('/opt/volumes/benches') else '/'}"
        ).get("output")

        if total_output:
            total_data = parse_total_disk_usage_output(total_output)
            app_storage_analysis["total"] = total_data

        if benches_output:
            benches_data = analyze_benches_structure(benches_output)
            if benches_data:
                app_storage_analysis["benches"] = benches_data

        if docker_output:
            docker_data = parse_docker_df_output(docker_output)
            app_storage_analysis["docker"] = docker_data

        return app_storage_analysis or {"error": failed_message}

    def get_agent_version(self):
        directory = os.path.join(self.directory, "repo")
        return {
            "commit": self.execute("git rev-parse HEAD", directory=directory)["output"],
            "status": self.execute("git status --short", directory=directory)["output"],
            "upstream": self.execute("git remote get-url upstream", directory=directory)["output"],
            "show": self.execute("git show", directory=directory)["output"],
            "python": platform.python_version(),
            "services": get_supervisor_processes_status(),
        }

    def status(self, mariadb_root_password):
        return {
            "mariadb": self.mariadb_processlist(mariadb_root_password=mariadb_root_password),
            "supervisor": self.supervisor_status(),
            "nginx": self.nginx_status(),
            "stats": self.stats(),
            "processes": self.processes(),
            "timestamp": str(datetime.now()),
        }

    def _memory_stats(self):
        free = self.execute("free -t -m")["output"].split("\n")
        memory = {}
        headers = free[0].split()
        for line in free[1:]:
            type, line = line.split(None, 1)
            memory[type.lower()[:-1]] = dict(zip(headers, list(map(int, line.split()))))
        return memory

    def _cpu_stats(self):
        prev_proc = self.execute("cat /proc/stat")["output"].split("\n")
        time.sleep(0.5)
        now_proc = self.execute("cat /proc/stat")["output"].split("\n")

        # 0   user            Time spent in user mode.
        # 1   nice            Time spent in user mode with low priority
        # 2   system          Time spent in system mode.
        # 3   idle            Time spent in the idle task.
        # 4   iowait          Time waiting for I/O to complete.  This
        # 5   irq             Time servicing interrupts.
        # 6   softirq         Time servicing softirqs.
        # 7   steal           Stolen time
        # 8   guest           Time spent running a virtual CPU for guest OS
        # 9   guest_nice      Time spent running a niced guest

        # IDLE = idle + iowait
        # NONIDLE = user + nice + system + irq + softirq + steal + guest
        #           + guest_nice
        # TOTAL = IDLE + NONIDLE
        # USAGE = TOTAL - IDLE / TOTAL
        cpu = {}
        for prev, now in zip(prev_proc, now_proc):
            if prev.startswith("cpu"):
                type = prev.split()[0]
                prev = list(map(int, prev.split()[1:]))
                now = list(map(int, now.split()[1:]))

                idle = (now[3] + now[4]) - (prev[3] + prev[4])
                total = sum(now) - sum(prev)
                cpu[type] = int(1000 * (total - idle) / total) / 10
        return cpu

    def stats(self):
        load_average = os.getloadavg()
        return {
            "cpu": {
                "usage": self._cpu_stats(),
                "count": os.cpu_count(),
                "load_average": {
                    1: load_average[0],
                    5: load_average[1],
                    15: load_average[2],
                },
            },
            "memory": self._memory_stats(),
        }

    def processes(self):
        processes = []
        try:
            output = self.execute("ps --pid 2 --ppid 2 --deselect u")["output"].split("\n")
            headers = list(filter(None, output[0].split()))
            rows = map(lambda s: s.strip().split(None, len(headers) - 1), output[1:])
            processes = [dict(zip(headers, row)) for row in rows]
        except Exception:
            import traceback

            traceback.print_exc()
        return processes

    def mariadb_processlist(self, mariadb_root_password):
        processes = []
        try:
            mariadb = MySQLDatabase(
                "mysql",
                user="root",
                password=mariadb_root_password,
                host="localhost",
                port=3306,
            )
            cursor = mariadb.execute_sql("SHOW PROCESSLIST")
            rows = cursor.fetchall()
            columns = [d[0] for d in cursor.description]
            processes = list(map(lambda x: dict(zip(columns, x)), rows))
        except Exception:
            import traceback

            traceback.print_exc()
        return processes

    def supervisor_status(self, name="all"):
        status = []
        try:
            try:
                supervisor = self.execute(f"sudo supervisorctl status {name}")
            except AgentException as e:
                supervisor = e.data

            for process in supervisor["output"].split("\n"):
                name, description = process.split(None, 1)

                name, *group = name.strip().split(":")
                group = group[0] if group else ""

                state, *description = description.strip().split(None, 1)
                state = state.strip()
                description = description[0].strip() if description else ""

                status.append(
                    {
                        "name": name,
                        "group": group,
                        "state": state,
                        "description": description,
                        "online": state == "RUNNING",
                    }
                )
        except Exception:
            import traceback

            traceback.print_exc()
        return status

    def nginx_status(self):
        try:
            systemd = self.execute("sudo systemctl status nginx")
        except AgentException as e:
            systemd = e.data
        return systemd["output"]

    def _generate_nginx_config(self):
        nginx_config = os.path.join(self.nginx_directory, "nginx.conf")
        self._render_template(
            "nginx/nginx.conf.jinja2",
            {
                "proxy_ip": self.config.get("proxy_ip"),
                "tls_protocols": self.config.get("tls_protocols"),
                "nginx_vts_module_enabled": self.config.get("nginx_vts_module_enabled", True),
                "ip_whitelist": self.config.get("ip_whitelist", []),
<<<<<<< HEAD
                "allow_sleepy_containers": self.allow_sleepy_containers,
                "use_shared": self.config.get("benches_directory") == "/shared",
=======
                "conf_directory": os.path.join(self.config.get("benches_directory"), "*", "nginx.conf"),
>>>>>>> d8d1c1a2
            },
            nginx_config,
        )

    def _generate_agent_nginx_config(self):
        agent_nginx_config = os.path.join(self.directory, "nginx.conf")
        self._render_template(
            "agent/nginx.conf.jinja2",
            {
                "web_port": self.config["web_port"],
                "name": self.name,
                "registry": self.config.get("registry", False),
                "monitor": self.config.get("monitor", False),
                "log": self.config.get("log", False),
                "analytics": self.config.get("analytics", False),
                "trace": self.config.get("trace", False),
                "tls_directory": self.config["tls_directory"],
                "nginx_directory": self.nginx_directory,
                "nginx_vts_module_enabled": self.config.get("nginx_vts_module_enabled", True),
                "pages_directory": os.path.join(self.directory, "repo", "agent", "pages"),
                "tls_protocols": self.config.get("tls_protocols"),
                "press_url": self.config.get("press_url"),
                "allow_sleepy_containers": self.allow_sleepy_containers,
            },
            agent_nginx_config,
        )

    def _generate_redis_config(self):
        redis_config = os.path.join(self.directory, "redis.conf")
        self._render_template(
            "agent/redis.conf.jinja2",
            {"redis_port": self.config["redis_port"]},
            redis_config,
        )

    def _generate_supervisor_config(self):
        supervisor_config = os.path.join(self.directory, "supervisor.conf")
        data = {
            "web_port": self.config["web_port"],
            "redis_port": self.config["redis_port"],
            "gunicorn_workers": self.config.get("gunicorn_workers", 2),
            "workers": self.config["workers"],
            "directory": self.directory,
            "user": self.config["user"],
            "sentry_dsn": self.config.get("sentry_dsn"),
            "allow_sleepy_containers": self.allow_sleepy_containers,
            "is_standalone": self.config.get("standalone", False),
        }
        if self.config.get("name").startswith("n") or "proxy" in self.config.get("name"):
            data["is_proxy_server"] = True

        if self.config.get("name", "").startswith("fs"):
            data["is_secondary"] = True

        self._render_template(
            "agent/supervisor.conf.jinja2",
            data,
            supervisor_config,
        )

    def _reload_nginx(self):
        try:
            return self.execute("sudo systemctl reload nginx")
        except AgentException as e:
            try:
                self.execute("sudo nginx -t")
            except AgentException as e2:
                raise e2 from e
            else:
                raise e

    def _render_template(self, template, context, outfile, options=None):
        if options is None:
            options = {}
        options.update({"loader": PackageLoader("agent", "templates")})
        environment = Environment(**options)
        template = environment.get_template(template)

        with open(outfile, "w") as f:
            f.write(template.render(**context))

    def _update_supervisor(self):
        self.execute("sudo supervisorctl reread")
        self.execute("sudo supervisorctl update")

    def _get_tree_size(self, path):
        return self.execute(f"du -sh {path}")["output"].split()[0]

    def long_method(
        self,
    ):
        return self.execute("du -h -d 1 /home/aditya/Frappe")["output"]

    @job("Long")
    def long_step(
        self,
    ):
        return self.long_method()

    @job("Long")
    def long_job(
        self,
    ):
        return self.long_step()

    @job("Ping Job")
    def ping_job(self):
        return self.ping_step()

    @step("Ping Step")
    def ping_step(self):
        return {"message": "pong"}

    @property
    def wildcards(self) -> list[str]:
        wildcards = []
        for host in os.listdir(self.hosts_directory):
            if "*" in host:
                wildcards.append(host.strip("*."))
        return wildcards

    def find_available_ports(self, num_ports, starting_port=49152, ending_port=65535):
        reserved_ports = [22, 80, 443, 3306]  # List of reserved ports

        available_ports = []
        current_port = starting_port

        while len(available_ports) < num_ports and current_port <= ending_port:
            if current_port not in reserved_ports:
                with socket.socket(socket.AF_INET, socket.SOCK_STREAM) as s:
                    try:
                        s.bind(("0.0.0.0", current_port))
                        available_ports.append(current_port)
                    except Exception:
                        pass
            current_port += 1

        return available_ports

    @job("Check License Entitlements")
    def check_license_entitlements(self):
        return self._check_license_entitlements()

    @step("Check License Entitlements")
    def _check_license_entitlements(self):
        violations_and_errors = {}
        for bench in self.benches.values():
            for site in bench.sites.values():
                if violations_or_error := site.check_license_entitlements():
                    violations_and_errors[site.name] = violations_or_error

        return violations_and_errors

    @step("Initialize Devbox")
    def devbox_init(self, devbox_name):
        devboxes_directory = os.path.join(self.devboxes_directory, devbox_name)
        os.mkdir(devboxes_directory)

    @job("New Devbox", priority="low")
    def new_devbox(self, devbox_name, vnc_password, codeserver_password, devbox_image_reference):
        ports = self.find_available_ports(num_ports=4)
        websockify_port, vnc_port, codeserver_port, browser_port = ports
        self.devbox_init(devbox_name=devbox_name)
        devbox = Devbox(
            devbox_name=devbox_name,
            server=self,
            vnc_password=vnc_password,
            codeserver_password=codeserver_password,
            websockify_port=websockify_port,
            vnc_port=vnc_port,
            codeserver_port=codeserver_port,
            browser_port=browser_port,
            devbox_image_reference=devbox_image_reference,
        )
        devbox.create_devbox_database_volume()
        devbox.create_devbox_home_volume()
        devbox.run_devbox()
        devbox.setup_nginx()
        return {
            "message": {
                "websockify_port": devbox.websockify_port,
                "vnc_port": devbox.vnc_port,
                "codeserver_port": devbox.codeserver_port,
                "browser_port": devbox.browser_port,
            }
        }

    @job("Start Devbox", priority="low")
    def start_devbox(self, devbox_name, vnc_password, codeserver_password, devbox_image_reference):
        ports = self.find_available_ports(num_ports=4)
        websockify_port, vnc_port, codeserver_port, browser_port = ports
        devbox = Devbox(
            devbox_name=devbox_name,
            server=self,
            vnc_password=vnc_password,
            codeserver_password=codeserver_password,
            websockify_port=websockify_port,
            vnc_port=vnc_port,
            codeserver_port=codeserver_port,
            browser_port=browser_port,
            devbox_image_reference=devbox_image_reference,
        )
        devbox.run_devbox()
        devbox.setup_nginx()
        return {
            "message": {
                "websockify_port": devbox.websockify_port,
                "vnc_port": devbox.vnc_port,
                "codeserver_port": devbox.codeserver_port,
                "browser_port": devbox.browser_port,
            }
        }

    @job("Stop Devbox", priority="low")
    def stop_devbox(self, devbox_name):
        devbox = Devbox(devbox_name=devbox_name, server=self)
        devbox.stop_devbox()

    def get_devbox_status(self, devbox_name):
        devbox = Devbox(devbox_name=devbox_name, server=self)
        return devbox.get_devbox_status()

    def get_devbox_docker_volumes_size(self, devbox_name):
        devbox = Devbox(devbox_name=devbox_name, server=self)
        return devbox.get_devbox_docker_volumes_size()

    @step("Delete Devbox Directory")
    def destroy_devbox_directory(self, devbox_name):
        devboxes_directory = os.path.join(self.devboxes_directory, devbox_name)
        shutil.rmtree(devboxes_directory)

    @job("Destroy Devbox", priority="low")
    def destroy_devbox(self, devbox_name):
        devbox = Devbox(devbox_name=devbox_name, server=self)
        devbox.stop_devbox()
        devbox.delete_devbox_database_volume()
        devbox.delete_devbox_home_volume()
        self.destroy_devbox_directory(devbox_name=devbox_name)<|MERGE_RESOLUTION|>--- conflicted
+++ resolved
@@ -133,18 +133,16 @@
         common_site_config,
         registry,
         mounts=None,
+        redis_password=None,
     ):
         self.docker_login(registry)
         self.bench_init(name, bench_config, registry)
         bench = Bench(name, self, mounts=mounts)
         bench.update_config(common_site_config, bench_config)
-<<<<<<< HEAD
+        # TODO : Mnually added redis_password in input arguments its should be check 
         if redis_password:
             self.update_redis_password(bench, redis_password)
         if bench.bench_config.get("single_container") and not bench.for_devbox:
-=======
-        if bench.bench_config.get("single_container"):
->>>>>>> d8d1c1a2
             bench.generate_supervisor_config()
         bench.deploy()
         bench.setup_nginx()
@@ -1083,12 +1081,9 @@
                 "tls_protocols": self.config.get("tls_protocols"),
                 "nginx_vts_module_enabled": self.config.get("nginx_vts_module_enabled", True),
                 "ip_whitelist": self.config.get("ip_whitelist", []),
-<<<<<<< HEAD
                 "allow_sleepy_containers": self.allow_sleepy_containers,
-                "use_shared": self.config.get("benches_directory") == "/shared",
-=======
+                # "use_shared": self.config.get("benches_directory") == "/shared",
                 "conf_directory": os.path.join(self.config.get("benches_directory"), "*", "nginx.conf"),
->>>>>>> d8d1c1a2
             },
             nginx_config,
         )
