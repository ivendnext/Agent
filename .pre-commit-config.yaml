exclude: 'node_modules|.git'
default_stages: [pre-commit]
fail_fast: false

repos:
  - repo: https://github.com/pre-commit/pre-commit-hooks
<<<<<<< HEAD
    rev: v5.0.0
=======
    rev: v6.0.0
>>>>>>> bf649051
    hooks:
      - id: debug-statements
      - id: trailing-whitespace
        files: 'agent.*'
        exclude: '.*json$|.*txt$|.*csv|.*md|.*svg'
      - id: check-merge-conflict
      - id: check-ast
      - id: check-json
      - id: check-toml
      - id: check-yaml

  - repo: https://github.com/astral-sh/ruff-pre-commit
    # Ruff version.
<<<<<<< HEAD
    rev: v0.9.2
=======
    rev: v0.13.1
>>>>>>> bf649051
    hooks:
      # Run the linter.
      - id: ruff
        args: [--fix]
      # Run the formatter.
      - id: ruff-format<|MERGE_RESOLUTION|>--- conflicted
+++ resolved
@@ -4,11 +4,7 @@
 
 repos:
   - repo: https://github.com/pre-commit/pre-commit-hooks
-<<<<<<< HEAD
-    rev: v5.0.0
-=======
     rev: v6.0.0
->>>>>>> bf649051
     hooks:
       - id: debug-statements
       - id: trailing-whitespace
@@ -22,11 +18,7 @@
 
   - repo: https://github.com/astral-sh/ruff-pre-commit
     # Ruff version.
-<<<<<<< HEAD
-    rev: v0.9.2
-=======
     rev: v0.13.1
->>>>>>> bf649051
     hooks:
       # Run the linter.
       - id: ruff
