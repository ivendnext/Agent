--- conflicted
+++ resolved
@@ -4,11 +4,8 @@
 import os
 import platform
 import shutil
-<<<<<<< HEAD
 import socket
-=======
 import subprocess
->>>>>>> db8a78b1
 import tempfile
 import time
 from contextlib import suppress
@@ -875,26 +872,14 @@
             "directory": self.directory,
             "user": self.config["user"],
             "sentry_dsn": self.config.get("sentry_dsn"),
+            "allow_sleepy_containers": self.allow_sleepy_containers,
         }
         if self.config.get("name").startswith("n"):
             data["is_proxy_server"] = True
 
         self._render_template(
             "agent/supervisor.conf.jinja2",
-<<<<<<< HEAD
-            {
-                "web_port": self.config["web_port"],
-                "redis_port": self.config["redis_port"],
-                "gunicorn_workers": self.config.get("gunicorn_workers", 2),
-                "workers": self.config["workers"],
-                "directory": self.directory,
-                "user": self.config["user"],
-                "sentry_dsn": self.config.get("sentry_dsn"),
-                "allow_sleepy_containers": self.allow_sleepy_containers,
-            },
-=======
             data,
->>>>>>> db8a78b1
             supervisor_config,
         )
 
