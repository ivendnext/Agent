import json
import logging
import os
import sys
import traceback
import uuid
from base64 import b64decode
from functools import wraps

from flask import Flask, jsonify, request
from passlib.hash import pbkdf2_sha256 as pbkdf2
<<<<<<< HEAD
from playhouse.shortcuts import model_to_dict

from agent.database import DatabaseServer
from agent.exceptions import BenchNotExistsException, SiteNotExistsException
=======
from functools import wraps

from agent.builder import get_image_build_context_directory, ImageBuilder
from agent.proxy import Proxy
from agent.ssh import SSHProxy
>>>>>>> 79ef039a
from agent.job import JobModel, connection
from agent.minio import Minio
from agent.monitor import Monitor
from agent.proxy import Proxy
from agent.proxysql import ProxySQL
from agent.security import Security
from agent.server import Server
from agent.ssh import SSHProxy

application = Flask(__name__)


def validate_bench(fn):
    @wraps(fn)
    def wrapper(*args, **kwargs):
        bench = kwargs.get("bench")

        if bench:
            Server().get_bench(bench)

        return fn(*args, **kwargs)

    return wrapper


def validate_bench_and_site(fn):
    @wraps(fn)
    def wrapper(*args, **kwargs):
        site = kwargs.get("site")
        bench = kwargs.get("bench")

        if bench:
            bench_obj = Server().get_bench(bench)
            bench_obj.get_site(site)

        return fn(*args, **kwargs)

    return wrapper


log = logging.getLogger("werkzeug")
log.handlers = []


@application.before_request
def validate_access_token():
    try:
        if application.debug:
            return
        method, access_token = request.headers["Authorization"].split(" ")
        stored_hash = Server().config["access_token"]
        if method.lower() == "bearer" and pbkdf2.verify(
            access_token, stored_hash
        ):
            return
        access_token = b64decode(access_token).decode().split(":")[1]
        if method.lower() == "basic" and pbkdf2.verify(
            access_token, stored_hash
        ):
            return
    except Exception:
        pass

    response = jsonify({"message": "Unauthenticated"})
    response.headers.set("WWW-Authenticate", "Basic")
    return response, 401


@application.route("/authentication", methods=["POST"])
def reset_authentication_token():
    data = request.json
    Server().setup_authentication(data["token"])
    return jsonify({"message": "Success"})


"""
POST /benches
{
    "name": "bench-1",
    "python": "/usr/bin/python3.6",
    "apps": [
        {
            "name": "frappe",
            "repo": "https://github.com/frappe/frappe",
            "branch": "version-12",
            "hash": "ada803c5b57e489bfbc2dee6292a4bcb3ff69aa0"
        },
        {
            "name": "erpnext",
            "repo": "https://github.com/frappe/erpnext",
            "branch": "version-12",
            "hash": "782f45ae5f272173b5daadb493d40cf7ccf131b4"
        }
    ],
    "config": {
        "background_workers": 8,
        "error_report_email": "test@example.com",
        "frappe_user": "frappe",
        "gunicorn_workers": 16,
        "mail_login": "test@example.com",
        "mail_password": "test",
        "mail_server": "smtp.example.com",
        "monitor": 1,
        "redis_cache": "redis://localhost:13000",
        "redis_queue": "redis://localhost:11000",
        "redis_socketio": "redis://localhost:12000",
        "server_script_enabled": true,
        "socketio_port": 9000,
        "webserver_port": 8000
    }
}

"""


@application.route("/ping")
def ping():
    return {"message": "pong"}


@application.route("/builder/upload", methods=["POST"])
def upload_build_context_for_image_builder():
    if "build_context_file" not in request.files:
        return {"message": "No file part"}, 400
    build_context_file = request.files["build_context_file"]
    filename = f"{uuid.uuid4()}.tar.gz"
    build_context_file.save(os.path.join(get_image_build_context_directory(), filename))
    return {"filename": filename}

@application.route("/builder/build", methods=["POST"])
def build_image():
    data = request.json
    job = ImageBuilder(**data).build_and_push_image()
    return {"job": job}

@application.route("/server")
def get_server():
    return Server().dump()


@application.route("/server/reload", methods=["POST"])
def restart_nginx():
    job = Server().restart_nginx()
    return {"job": job}


@application.route("/proxy/reload", methods=["POST"])
def reload_nginx():
    job = Proxy().reload_nginx_job()
    return {"job": job}


@application.route("/server/status", methods=["POST"])
def get_server_status():
    data = request.json
    return Server().status(data["mariadb_root_password"])


@application.route("/server/cleanup", methods=["POST"])
def cleanup_unused_files():
    job = Server().cleanup_unused_files()
    return {"job": job}


@application.route("/benches")
def get_benches():
    return {name: bench.dump() for name, bench in Server().benches.items()}


@application.route("/benches/<string:bench>")
@validate_bench
def get_bench(bench):
    return Server().benches[bench].dump()


@application.route("/benches/<string:bench>/info", methods=["POST", "GET"])
@validate_bench
def fetch_sites_info(bench):
    data = request.json
    since = data.get("since") if data else None
    return Server().benches[bench].fetch_sites_info(since=since)


@application.route("/benches/<string:bench>/analytics", methods=["GET"])
@validate_bench
def fetch_sites_analytics(bench):
    return Server().benches[bench].fetch_sites_analytics()


@application.route("/benches/<string:bench>/sites")
@validate_bench
def get_sites(bench):
    sites = Server().benches[bench].sites
    return {name: site.dump() for name, site in sites.items()}


@application.route("/benches/<string:bench>/apps")
@validate_bench
def get_apps(bench):
    apps = Server().benches[bench].apps
    return {name: site.dump() for name, site in apps.items()}


@application.route("/benches/<string:bench>/config")
@validate_bench
def get_config(bench):
    return Server().benches[bench].config


@application.route("/benches/<string:bench>/status", methods=["GET"])
@validate_bench
def get_bench_status(bench):
    return Server().benches[bench].status()


@application.route("/benches/<string:bench>/logs")
@validate_bench
def get_bench_logs(bench):
    return jsonify(Server().benches[bench].logs)


@application.route("/benches/<string:bench>/logs/<string:log>")
@validate_bench
def get_bench_log(bench, log):
    return {log: Server().benches[bench].retrieve_log(log)}


@application.route("/benches/<string:bench>/sites/<string:site>")
@validate_bench
def get_site(bench, site):
    return Server().benches[bench].sites[site].dump()


@application.route("/benches/<string:bench>/sites/<string:site>/logs")
@validate_bench_and_site
def get_logs(bench, site):
    return jsonify(Server().benches[bench].sites[site].logs)


@application.route(
    "/benches/<string:bench>/sites/<string:site>/logs/<string:log>"
)
@validate_bench_and_site
def get_log(bench, site, log):
    return {log: Server().benches[bench].sites[site].retrieve_log(log)}


@application.route("/security/ssh_session_logs")
def get_ssh_session_logs():
    return {"logs": Security().ssh_session_logs}


@application.route("/security/retrieve_ssh_session_log/<string:filename>")
def retrieve_ssh_session_log(filename):
    return {"log_details": Security().retrieve_ssh_session_log(filename)}


@application.route(
    "/benches/<string:bench>/sites/<string:site>/sid", methods=["GET", "POST"]
)
@validate_bench_and_site
def get_site_sid(bench, site):
    data = request.json or {}
    user = data.get("user") or "Administrator"
    return {"sid": Server().benches[bench].sites[site].sid(user=user)}


@application.route("/benches", methods=["POST"])
def new_bench():
    data = request.json
    job = Server().new_bench(**data)
    return {"job": job}


@application.route("/benches/<string:bench>/archive", methods=["POST"])
def archive_bench(bench):
    job = Server().archive_bench(bench)
    return {"job": job}


@application.route("/benches/<string:bench>/restart", methods=["POST"])
@validate_bench
def restart_bench(bench):
    data = request.json
    job = Server().benches[bench].restart_job(**data)
    return {"job": job}


@application.route("/benches/<string:bench>/limits", methods=["POST"])
def update_bench_limits(bench):
    data = request.json
    job = Server().benches[bench].force_update_limits(**data)
    return {"job": job}


@application.route("/benches/<string:bench>/rebuild", methods=["POST"])
def rebuild_bench(bench):
    job = Server().benches[bench].rebuild_job()
    return {"job": job}


"""
POST /benches/bench-1/sites
{
    "name": "test.frappe.cloud",
    "mariadb_root_password": "root",
    "admin_password": "admin",
    "apps": ["frappe", "press"],
    "config": {
        "monitor": 1,
    }
}

"""


@application.route("/benches/<string:bench>/sites", methods=["POST"])
@validate_bench
def new_site(bench):
    data = request.json
    job = (
        Server()
        .benches[bench]
        .new_site(
            data["name"],
            data["config"],
            data["apps"],
            data["mariadb_root_password"],
            data["admin_password"],
        )
    )
    return {"job": job}


@application.route("/benches/<string:bench>/sites/restore", methods=["POST"])
@validate_bench
def new_site_from_backup(bench):
    data = request.json

    job = (
        Server()
        .benches[bench]
        .new_site_from_backup(
            data["name"],
            data["config"],
            data["apps"],
            data["mariadb_root_password"],
            data["admin_password"],
            data["site_config"],
            data["database"],
            data.get("public"),
            data.get("private"),
            data.get("skip_failing_patches", False),
        )
    )
    return {"job": job}


@application.route(
    "/benches/<string:bench>/sites/<string:site>/restore", methods=["POST"]
)
@validate_bench_and_site
def restore_site(bench, site):
    data = request.json

    job = (
        Server()
        .benches[bench]
        .sites[site]
        .restore_job(
            data["apps"],
            data["mariadb_root_password"],
            data["admin_password"],
            data["database"],
            data.get("public"),
            data.get("private"),
            data.get("skip_failing_patches", False),
        )
    )
    return {"job": job}


@application.route(
    "/benches/<string:bench>/sites/<string:site>/reinstall", methods=["POST"]
)
@validate_bench_and_site
def reinstall_site(bench, site):
    data = request.json
    job = (
        Server()
        .benches[bench]
        .sites[site]
        .reinstall_job(data["mariadb_root_password"], data["admin_password"])
    )
    return {"job": job}


@application.route(
    "/benches/<string:bench>/sites/<string:site>/rename", methods=["POST"]
)
@validate_bench_and_site
def rename_site(bench, site):
    data = request.json
    job = (
        Server()
        .benches[bench]
        .rename_site_job(site, data["new_name"], data.get("create_user"))
    )
    return {"job": job}


@application.route(
    "/benches/<string:bench>/sites/<string:site>/optimize", methods=["POST"]
)
def optimize_tables(bench, site):
    job = Server().benches[bench].sites[site].optimize_tables_job()
    return {"job": job}


@application.route(
    "/benches/<string:bench>/sites/<string:site>/apps", methods=["POST"]
)
@validate_bench_and_site
def install_app_site(bench, site):
    data = request.json
    job = Server().benches[bench].sites[site].install_app_job(data["name"])
    return {"job": job}


@application.route(
    "/benches/<string:bench>/sites/<string:site>/apps/<string:app>",
    methods=["DELETE"],
)
@validate_bench_and_site
def uninstall_app_site(bench, site, app):
    job = Server().benches[bench].sites[site].uninstall_app_job(app)
    return {"job": job}


@application.route(
    "/benches/<string:bench>/sites/<string:site>/erpnext", methods=["POST"]
)
@validate_bench_and_site
def setup_erpnext(bench, site):
    data = request.json
    job = (
        Server()
        .benches[bench]
        .sites[site]
        .setup_erpnext(data["user"], data["config"])
    )
    return {"job": job}


@application.route("/benches/<string:bench>/monitor", methods=["POST"])
@validate_bench
def fetch_monitor_data(bench):
    return {"data": Server().benches[bench].fetch_monitor_data()}


@application.route(
    "/benches/<string:bench>/sites/<string:site>/status", methods=["GET"]
)
@validate_bench_and_site
def fetch_site_status(bench, site):
    return {"data": Server().benches[bench].sites[site].fetch_site_status()}


@application.route(
    "/benches/<string:bench>/sites/<string:site>/info", methods=["GET"]
)
@validate_bench_and_site
def fetch_site_info(bench, site):
    return {"data": Server().benches[bench].sites[site].fetch_site_info()}


@application.route(
    "/benches/<string:bench>/sites/<string:site>/analytics", methods=["GET"]
)
@validate_bench_and_site
def fetch_site_analytics(bench, site):
    return {"data": Server().benches[bench].sites[site].fetch_site_analytics()}


@application.route(
    "/benches/<string:bench>/sites/<string:site>/backup", methods=["POST"]
)
@validate_bench_and_site
def backup_site(bench, site):
    data = request.json or {}
    with_files = data.get("with_files")
    offsite = data.get("offsite")

    job = Server().benches[bench].sites[site].backup_job(with_files, offsite)
    return {"job": job}


@application.route(
    "/benches/<string:bench>/sites/<string:site>/migrate",
    methods=["POST"],
)
@validate_bench_and_site
def migrate_site(bench, site):
    data = request.json
    job = (
        Server()
        .benches[bench]
        .sites[site]
        .migrate_job(
            skip_failing_patches=data.get("skip_failing_patches", False),
            activate=data.get("activate", True),
        )
    )
    return {"job": job}


@application.route(
    "/benches/<string:bench>/sites/<string:site>/cache",
    methods=["DELETE"],
)
@validate_bench_and_site
def clear_site_cache(bench, site):
    job = Server().benches[bench].sites[site].clear_cache_job()
    return {"job": job}


@application.route(
    "/benches/<string:bench>/sites/<string:site>/update/migrate",
    methods=["POST"],
)
@validate_bench_and_site
def update_site_migrate(bench, site):
    data = request.json
    job = Server().update_site_migrate_job(
        site,
        bench,
        data["target"],
        data.get("activate", True),
        data.get("skip_failing_patches", False),
        data.get("skip_backups", False),
        data.get("before_migrate_scripts", {}),
        data.get("skip_search_index", True),
    )
    return {"job": job}


@application.route(
    "/benches/<string:bench>/sites/<string:site>/update/pull", methods=["POST"]
)
@validate_bench_and_site
def update_site_pull(bench, site):
    data = request.json
    job = Server().update_site_pull_job(
        site, bench, data["target"], data.get("activate", True)
    )
    return {"job": job}


@application.route(
    "/benches/<string:bench>/sites/<string:site>/update/migrate/recover",
    methods=["POST"],
)
@validate_bench_and_site
def update_site_recover_migrate(bench, site):
    data = request.json
    job = Server().update_site_recover_migrate_job(
        site,
        bench,
        data["target"],
        data.get("activate", True),
        data.get("rollback_scripts", {}),
    )
    return {"job": job}


@application.route(
    "/benches/<string:bench>/sites/<string:site>/update/migrate/restore",
    methods=["POST"],
)
@validate_bench_and_site
def restore_site_tables(bench, site):
    data = request.json
    job = (
        Server()
        .benches[bench]
        .sites[site]
        .restore_site_tables_job(data.get("activate", True))
    )
    return {"job": job}


@application.route(
    "/benches/<string:bench>/sites/<string:site>/update/pull/recover",
    methods=["POST"],
)
@validate_bench_and_site
def update_site_recover_pull(bench, site):
    data = request.json
    job = Server().update_site_recover_pull_job(
        site, bench, data["target"], data.get("activate", True)
    )
    return {"job": job}


@application.route(
    "/benches/<string:bench>/sites/<string:site>/update/recover",
    methods=["POST"],
)
@validate_bench_and_site
def update_site_recover(bench, site):
    job = Server().update_site_recover_job(site, bench)
    return {"job": job}


@application.route(
    "/benches/<string:bench>/sites/<string:site>/archive", methods=["POST"]
)
@validate_bench
def archive_site(bench, site):
    data = request.json
    job = (
        Server()
        .benches[bench]
        .archive_site(site, data["mariadb_root_password"], data.get("force"))
    )
    return {"job": job}


@application.route(
    "/benches/<string:bench>/sites/<string:site>/config", methods=["POST"]
)
@validate_bench_and_site
def site_update_config(bench, site):
    data = request.json
    job = (
        Server()
        .benches[bench]
        .sites[site]
        .update_config_job(data["config"], data["remove"])
    )
    return {"job": job}


@application.route(
    "/benches/<string:bench>/sites/<string:site>/usage", methods=["DELETE"]
)
@validate_bench_and_site
def reset_site_usage(bench, site):
    job = Server().benches[bench].sites[site].reset_site_usage_job()
    return {"job": job}


@application.route(
    "/benches/<string:bench>/sites/<string:site>/domains", methods=["POST"]
)
@validate_bench_and_site
def site_add_domain(bench, site):
    data = request.json
    job = Server().benches[bench].sites[site].add_domain(data["domain"])
    return {"job": job}


@application.route(
    "/benches/<string:bench>/sites/<string:site>/domains/<string:domain>",
    methods=["DELETE"],
)
@validate_bench_and_site
def site_remove_domain(bench, site, domain):
    job = Server().benches[bench].sites[site].remove_domain(domain)
    return {"job": job}


@application.route(
    "/benches/<string:bench>/sites/<string:site>/describe-database-table",
    methods=["POST"],
)
@validate_bench_and_site
def describe_database_table(bench, site):
    data = request.json
    return {
        "data": Server()
        .benches[bench]
        .sites[site]
        .describe_database_table(data["doctype"], data.get("columns"))
    }


@application.route(
    "/benches/<string:bench>/sites/<string:site>/add-database-index",
    methods=["POST"],
)
@validate_bench_and_site
def add_database_index(bench, site):
    data = request.json
    return {
        "data": Server()
        .benches[bench]
        .sites[site]
        .add_database_index(data["doctype"], data.get("columns"))
    }


@application.route(
    "/benches/<string:bench>/sites/<string:site>/credentials",
    methods=["POST"],
)
@validate_bench_and_site
def site_create_database_access_credentials(bench, site):
    data = request.json
    credentials = (
        Server()
        .benches[bench]
        .sites[site]
        .create_database_access_credentials(
            data["mode"], data["mariadb_root_password"]
        )
    )
    return credentials


@application.route(
    "/benches/<string:bench>/sites/<string:site>/credentials/revoke",
    methods=["POST"],
)
@validate_bench_and_site
def site_revoke_database_access_credentials(bench, site):
    data = request.json
    return (
        Server()
        .benches[bench]
        .sites[site]
        .revoke_database_access_credentials(
            data["user"], data["mariadb_root_password"]
        )
    )


@application.route("/benches/<string:bench>/config", methods=["POST"])
@validate_bench
def bench_set_config(bench):
    data = request.json
    job = Server().benches[bench].update_config_job(**data)
    return {"job": job}


@application.route("/proxy/hosts", methods=["POST"])
def proxy_add_host():
    data = request.json
    job = Proxy().add_host_job(
        data["name"], data["target"], data["certificate"]
    )
    return {"job": job}


@application.route("/proxy/wildcards", methods=["POST"])
def proxy_add_wildcard_hosts():
    data = request.json
    job = Proxy().add_wildcard_hosts_job(data)
    return {"job": job}


@application.route("/proxy/hosts/redirects", methods=["POST"])
def proxy_setup_redirects():
    data = request.json
    job = Proxy().setup_redirects_job(data["domains"], data["target"])
    return {"job": job}


@application.route("/proxy/hosts/redirects", methods=["DELETE"])
def proxy_remove_redirects():
    data = request.json
    job = Proxy().remove_redirects_job(data["domains"])
    return {"job": job}


@application.route("/proxy/hosts/<string:host>", methods=["DELETE"])
def proxy_remove_host(host):
    job = Proxy().remove_host_job(host)
    return {"job": job}


@application.route("/proxy/upstreams", methods=["POST"])
def proxy_add_upstream():
    data = request.json
    job = Proxy().add_upstream_job(data["name"])
    return {"job": job}


@application.route("/proxy/upstreams", methods=["GET"])
def get_upstreams():
    return Proxy().upstreams


@application.route(
    "/proxy/upstreams/<string:upstream>/rename", methods=["POST"]
)
def proxy_rename_upstream(upstream):
    data = request.json
    job = Proxy().rename_upstream_job(upstream, data["name"])
    return {"job": job}


@application.route(
    "/proxy/upstreams/<string:upstream>/sites", methods=["POST"]
)
def proxy_add_upstream_site(upstream):
    data = request.json
    job = Proxy().add_site_to_upstream_job(upstream, data["name"])
    return {"job": job}


@application.route(
    "/proxy/upstreams/<string:upstream>/sites/<string:site>",
    methods=["DELETE"],
)
def proxy_remove_upstream_site(upstream, site):
    data = request.json
    job = Proxy().remove_site_from_upstream_job(
        upstream, site, data.get("skip_reload", False)
    )
    return {"job": job}


@application.route(
    "/proxy/upstreams/<string:upstream>/sites/<string:site>/rename",
    methods=["POST"],
)
def proxy_rename_upstream_site(upstream, site):
    data = request.json
    job = Proxy().rename_site_on_upstream_job(
        upstream,
        data["domains"],
        site,
        data["new_name"],
    )
    return {"job": job}


@application.route(
    "/proxy/upstreams/<string:upstream>/sites/<string:site>/status",
    methods=["POST"],
)
def update_site_status(upstream, site):
    data = request.json
    job = Proxy().update_site_status_job(
        upstream, site, data["status"], data.get("skip_reload", False)
    )
    return {"job": job}


@application.route("/monitor/rules", methods=["POST"])
def update_monitor_rules():
    data = request.json
    Monitor().update_rules(data["rules"])
    Monitor().update_routes(data["routes"])
    return {}


@application.route("/database/binary/logs")
def get_binary_logs():
    return jsonify(DatabaseServer().binary_logs)


@application.route("/database/processes", methods=["POST"])
def get_database_processes():
    data = request.json
    return jsonify(DatabaseServer().processes(**data))


@application.route("/database/processes/kill", methods=["POST"])
def kill_database_processes():
    data = request.json
    return jsonify(DatabaseServer().kill_processes(**data))


@application.route("/database/binary/logs/<string:log>", methods=["POST"])
def get_binary_log(log):
    data = request.json
    return jsonify(
        DatabaseServer().search_binary_log(
            log,
            data["database"],
            data["start_datetime"],
            data["stop_datetime"],
            data["search_pattern"],
            data["max_lines"],
        )
    )


@application.route("/database/stalks")
def get_stalks():
    return jsonify(DatabaseServer().get_stalks())


@application.route("/database/stalks/<string:stalk>")
def get_stalk(stalk):
    return jsonify(DatabaseServer().get_stalk(stalk))


@application.route("/database/deadlocks", methods=["POST"])
def get_database_deadlocks():
    data = request.json
    return jsonify(DatabaseServer().get_deadlocks(**data))


@application.route("/database/column-stats", methods=["POST"])
def fetch_column_stats():
    data = request.json
    return jsonify(DatabaseServer().fetch_column_stats(**data))


@application.route("/database/explain", methods=["POST"])
def explain():
    data = request.json
    return jsonify(DatabaseServer().explain_query(**data))


@application.route("/ssh/users", methods=["POST"])
def ssh_add_user():
    data = request.json

    job = SSHProxy().add_user_job(
        data["name"],
        data["principal"],
        data["ssh"],
        data["certificate"],
    )
    return {"job": job}


@application.route("/ssh/users/<string:user>", methods=["DELETE"])
def ssh_remove_user(user):
    job = SSHProxy().remove_user_job(user)
    return {"job": job}


@application.route("/proxysql/users", methods=["POST"])
def proxysql_add_user():
    data = request.json

    job = ProxySQL().add_user_job(
        data["username"],
        data["password"],
        data["database"],
        data["backend"],
    )
    return {"job": job}


@application.route("/proxysql/backends", methods=["POST"])
def proxysql_add_backend():
    data = request.json

    job = ProxySQL().add_backend_job(data["backend"])
    return {"job": job}


@application.route("/proxysql/users/<string:username>", methods=["DELETE"])
def proxysql_remove_user(username):
    job = ProxySQL().remove_user_job(username)
    return {"job": job}


def to_dict(model):
    redis = connection()
    if isinstance(model, JobModel):
        job = model_to_dict(model, backrefs=True)
        job["data"] = json.loads(job["data"]) or {}
        job_key = f"agent:job:{job['id']}"
        job["commands"] = [
            json.loads(command) for command in redis.lrange(job_key, 0, -1)
        ]
        for step in job["steps"]:
            step["data"] = json.loads(step["data"]) or {}
            step_key = f"{job_key}:step:{step['id']}"
            step["commands"] = [
                json.loads(command)
                for command in redis.lrange(
                    step_key,
                    0,
                    -1,
                )
            ]
    else:
        job = list(map(model_to_dict, model))
    return job


@application.route("/jobs")
@application.route("/jobs/<int:id>")
@application.route("/jobs/<string:ids>")
@application.route("/jobs/status/<string:status>")
def jobs(id=None, ids=None, status=None):
    choices = [x[1] for x in JobModel._meta.fields["status"].choices]
    if id:
        job = to_dict(JobModel.get(JobModel.id == id))
    elif ids:
        ids = ids.split(",")
        job = list(map(to_dict, JobModel.select().where(JobModel.id << ids)))
    elif status in choices:
        job = to_dict(
            JobModel.select(JobModel.id, JobModel.name).where(
                JobModel.status == status
            )
        )
    return jsonify(json.loads(json.dumps(job, default=str)))


@application.route("/agent-jobs")
@application.route("/agent-jobs/<int:id>")
@application.route("/agent-jobs/<string:ids>")
def agent_jobs(id=None, ids=None):
    if id:
        job = to_dict(JobModel.get(JobModel.agent_job_id == id))
        return jsonify(json.loads(json.dumps(job, default=str)))
    elif ids:
        ids = ids.split(",")
        job = list(
            map(to_dict, JobModel.select().where(JobModel.agent_job_id << ids))
        )
        return jsonify(json.loads(json.dumps(job, default=str)))


@application.route("/update", methods=["POST"])
def update_agent():
    data = request.json
    Server().update_agent_web(data.get("url"))
    return {"message": "Success"}


@application.route("/version", methods=["GET"])
def get_version():
    return Server().get_agent_version()


@application.route("/minio/users", methods=["POST"])
def create_minio_user():
    data = request.json
    job = Minio().create_subscription(
        data["access_key"],
        data["secret_key"],
        data["policy_name"],
        json.dumps(json.loads(data["policy_json"])),
    )
    return {"job": job}


@application.route(
    "/minio/users/<string:username>/toggle/<string:action>", methods=["POST"]
)
def toggle_minio_user(username, action):
    if action == "disable":
        job = Minio().disable_user(username)
    else:
        job = Minio().enable_user(username)
    return {"job": job}


@application.route("/minio/users/<string:username>", methods=["DELETE"])
def remove_minio_user(username):
    job = Minio().remove_user(username)
    return {"job": job}


@application.route(
    "/benches/<string:bench>/sites/<string:site>/update/saas",
    methods=["POST"],
)
@validate_bench_and_site
def update_saas_plan(bench, site):
    data = request.json
    job = Server().benches[bench].sites[site].update_saas_plan(data["plan"])
    return {"job": job}


@application.route(
    "/benches/<string:bench>/sites/<string:site>/run_after_migrate_steps",
    methods=["POST"],
)
@validate_bench_and_site
def run_after_migrate_steps(bench, site):
    data = request.json
    job = (
        Server()
        .benches[bench]
        .sites[site]
        .run_after_migrate_steps_job(data["admin_password"])
    )
    return {"job": job}


@application.route(
    "/benches/<string:bench>/sites/<string:site>/move_to_bench",
    methods=["POST"],
)
@validate_bench_and_site
def move_site_to_bench(bench, site):
    data = request.json
    job = Server().move_site_to_bench(
        site,
        bench,
        data["target"],
        data.get("deactivate", True),
        data.get("activate", True),
        data.get("skip_failing_patches", False),
    )
    return {"job": job}


@application.route("/benches/<string:bench>/codeserver", methods=["POST"])
@validate_bench
def setup_code_server(bench):
    data = request.json
    job = Server().benches[bench].setup_code_server(**data)

    return {"job": job}


@application.route(
    "/benches/<string:bench>/codeserver/start", methods=["POST"]
)
@validate_bench
def start_code_server(bench):
    data = request.json
    job = Server().benches[bench].start_code_server(**data)
    return {"job": job}


@application.route("/benches/<string:bench>/codeserver/stop", methods=["POST"])
@validate_bench
def stop_code_server(bench):
    job = Server().benches[bench].stop_code_server()
    return {"job": job}


@application.route(
    "/benches/<string:bench>/codeserver/archive", methods=["POST"]
)
@validate_bench
def archive_code_server(bench):
    job = Server().benches[bench].archive_code_server()
    return {"job": job}


@application.route("/benches/<string:bench>/patch/<string:app>", methods=["POST"])
@validate_bench
def patch_app(bench, app):
    data = request.json
    job = (
        Server()
        .benches[bench]
        .patch_app(
            app,
            data["patch"],
            data["filename"],
            data["build_assets"],
            data["revert"],
        )
    )
    return {"job": job}


@application.errorhandler(Exception)
def all_exception_handler(error):
    return {
        "error": "".join(
            traceback.format_exception(*sys.exc_info())
        ).splitlines()
    }, 500


@application.errorhandler(BenchNotExistsException)
def bench_not_found(e):
    return {
        "error": "".join(
            traceback.format_exception(*sys.exc_info())
        ).splitlines()
    }, 404


@application.errorhandler(SiteNotExistsException)
def site_not_found(e):
    return {
        "error": "".join(
            traceback.format_exception(*sys.exc_info())
        ).splitlines()
    }, 404<|MERGE_RESOLUTION|>--- conflicted
+++ resolved
@@ -9,26 +9,19 @@
 
 from flask import Flask, jsonify, request
 from passlib.hash import pbkdf2_sha256 as pbkdf2
-<<<<<<< HEAD
 from playhouse.shortcuts import model_to_dict
-
-from agent.database import DatabaseServer
-from agent.exceptions import BenchNotExistsException, SiteNotExistsException
-=======
-from functools import wraps
 
 from agent.builder import get_image_build_context_directory, ImageBuilder
 from agent.proxy import Proxy
 from agent.ssh import SSHProxy
->>>>>>> 79ef039a
 from agent.job import JobModel, connection
+from agent.server import Server
+from agent.monitor import Monitor
+from agent.database import DatabaseServer
+from agent.exceptions import BenchNotExistsException, SiteNotExistsException
 from agent.minio import Minio
-from agent.monitor import Monitor
-from agent.proxy import Proxy
 from agent.proxysql import ProxySQL
 from agent.security import Security
-from agent.server import Server
-from agent.ssh import SSHProxy
 
 application = Flask(__name__)
 
