from __future__ import annotations

import json
import os
import shutil
from collections import defaultdict
from contextlib import contextmanager
from functools import wraps
from hashlib import sha512 as sha
from pathlib import Path

import filelock

from agent.job import job, step
from agent.server import Server


def with_proxy_config_lock():
    def decorator(func):
        @wraps(func)
        def wrapper(self, *args, **kwargs):
            with self.proxy_config_modification_lock:
                return func(self, *args, **kwargs)

        return wrapper

    return decorator


class Proxy(Server):
    def __init__(self, directory=None):
        super().__init__(directory)
        self.directory = directory or os.getcwd()
        self.config_file = os.path.join(self.directory, "config.json")
        self.name = self.config["name"]
        self.domain = self.config.get("domain")
        self.nginx_directory = self.config["nginx_directory"]
        self.upstreams_directory = os.path.join(self.nginx_directory, "upstreams")
        self.hosts_directory = os.path.join(self.nginx_directory, "hosts")
        self.error_pages_directory = os.path.join(self.directory, "repo", "agent", "pages")
<<<<<<< HEAD

        self.is_devbox_proxy = self.config.get("is_devbox_proxy")

=======
        self._proxy_config_modification_lock = None
>>>>>>> db8a78b1
        self.job = None
        self.step = None

    def setup_proxy(self):
        self._create_default_host()
        self._generate_proxy_config()
        self.execute("sudo systemctl reload nginx")

    @job("Add Host to Proxy")
    def add_host_job(self, host, target, certificate):
        self.add_host(host, target, certificate)
        self.reload_nginx()

    @step("Add Host to Proxy")
    @with_proxy_config_lock()
    def add_host(self, host, target, certificate):
        host_directory = os.path.join(self.hosts_directory, host)
        os.makedirs(host_directory, exist_ok=True)

        map_file = os.path.join(host_directory, "map.json")
        with open(map_file, "w") as m:
            json.dump({host: target}, m, indent=4)

        for key, value in certificate.items():
            with open(os.path.join(host_directory, key), "w") as f:
                f.write(value)

    @job("Add Wildcard Hosts to Proxy")
    def add_wildcard_hosts_job(self, wildcards):
        self.add_wildcard_hosts(wildcards)
        self.reload_nginx()

    @step("Add Wildcard Hosts to Proxy")
    @with_proxy_config_lock()
    def add_wildcard_hosts(self, wildcards):
        for wildcard in wildcards:
            host = f"*.{wildcard['domain']}"
            host_directory = os.path.join(self.hosts_directory, host)
            os.makedirs(host_directory, exist_ok=True)

            map_file = os.path.join(host_directory, "map.json")
            with open(map_file, "w") as m:
                json.dump({host: "$host"}, m, indent=4)

            for key, value in wildcard["certificate"].items():
                with open(os.path.join(host_directory, key), "w") as f:
                    f.write(value)
            if wildcard.get("code_server"):
                Path(os.path.join(host_directory, "codeserver")).touch()

<<<<<<< HEAD
    @job("Add Site to Upstream")
    def add_site_to_upstream_job(self, upstream, site, skip_reload=False, status=None):
        self.remove_conflicting_site(site)
        self.add_site_to_upstream(upstream, site, status=status)
        self.generate_proxy_config()
        if skip_reload:
            return
=======
    def add_site_domain_to_upstream(self, upstream, site):
        with self.proxy_config_modification_lock:
            self.remove_conflicting_site(site)
            self.add_site_to_upstream(upstream, site)
>>>>>>> db8a78b1
        self.reload_nginx()

    @job("Add Site to Upstream")
    def add_site_to_upstream_job(self, upstream, site):
        self.add_site_domain_to_upstream(upstream, site)

    @job("Add Domain to Upstream")
    def add_domain_to_upstream_job(self, upstream, domain):
        self.add_site_domain_to_upstream(upstream, domain)

    @step("Remove Conflicting Site")
    @with_proxy_config_lock()
    def remove_conflicting_site(self, site):
        # Go through all upstreams and remove the site file matching the site name
        for upstream in self.upstreams:
            conflict = os.path.join(self.upstreams_directory, upstream, site)
            if os.path.exists(conflict):
                os.remove(conflict)

    @step("Add Site File to Upstream Directory")
<<<<<<< HEAD
    def add_site_to_upstream(self, upstream, site, status=None):
=======
    @with_proxy_config_lock()
    def add_site_to_upstream(self, upstream, site):
>>>>>>> db8a78b1
        upstream_directory = os.path.join(self.upstreams_directory, upstream)
        os.makedirs(upstream_directory, exist_ok=True)
        site_file = os.path.join(upstream_directory, site)
        if not status:
            Path(site_file).touch()
        else:
            with open(site_file, "w") as f:
                f.write(status)

    @job("Add Upstream to Proxy")
    def add_upstream_job(self, upstream):
        self.add_upstream(upstream)
        self.reload_nginx()

    @step("Add Upstream Directory")
    @with_proxy_config_lock()
    def add_upstream(self, upstream):
        upstream_directory = os.path.join(self.upstreams_directory, upstream)
        os.makedirs(upstream_directory, exist_ok=True)

    @job("Rename Upstream")
    def rename_upstream_job(self, old, new):
        self.rename_upstream(old, new)
        self.reload_nginx()

    @step("Rename Upstream Directory")
    @with_proxy_config_lock()
    def rename_upstream(self, old, new):
        old_upstream_directory = os.path.join(self.upstreams_directory, old)
        new_upstream_directory = os.path.join(self.upstreams_directory, new)
        shutil.move(old_upstream_directory, new_upstream_directory)

    @job("Remove Host from Proxy")
    def remove_host_job(self, host):
        self.remove_host(host)

    @step("Remove Host from Proxy")
    @with_proxy_config_lock()
    def remove_host(self, host):
        host_directory = os.path.join(self.hosts_directory, host)
        if os.path.exists(host_directory):
            shutil.rmtree(host_directory)

    @job("Remove Site from Upstream")
    def remove_site_from_upstream_job(self, upstream, site, extra_domains=None):
        if not extra_domains:
            extra_domains = []

        with self.proxy_config_modification_lock:
            upstream_directory = os.path.join(self.upstreams_directory, upstream)

            site_file = os.path.join(upstream_directory, site)
            if os.path.exists(site_file):
                self.remove_site_from_upstream(site_file)

            for domain in extra_domains:
                site_file = os.path.join(upstream_directory, domain)
                if os.path.exists(site_file):
                    self.remove_site_from_upstream(site_file)

    @step("Remove Site File from Upstream Directory")
    @with_proxy_config_lock()
    def remove_site_from_upstream(self, site_file):
        os.remove(site_file)

    @job("Rename Site on Upstream")
    def rename_site_on_upstream_job(
        self,
        upstream: str,
        hosts: list[str],
        site: str,
        new_name: str,
    ):
        with self.proxy_config_modification_lock:
            self.remove_conflicting_site(new_name)
            self.rename_site_on_upstream(upstream, site, new_name)
            site_host_dir = os.path.join(self.hosts_directory, site)
            if os.path.exists(site_host_dir):
                self.rename_host_dir(site, new_name)
                self.rename_site_in_host_dir(new_name, site, new_name)
            for host in hosts:
                self.rename_site_in_host_dir(host, site, new_name)
        self.reload_nginx()

    def replace_str_in_json(self, file: str, old: str, new: str):
        """Replace quoted strings in json file."""
        with open(file) as f:
            text = f.read()
        text = text.replace('"' + old + '"', '"' + new + '"')
        with open(file, "w") as f:
            f.write(text)

    @step("Rename Host Directory")
    @with_proxy_config_lock()
    def rename_host_dir(self, old_name: str, new_name: str):
        """Rename site's host directory."""
        old_host_dir = os.path.join(self.hosts_directory, old_name)
        new_host_dir = os.path.join(self.hosts_directory, new_name)
        os.rename(old_host_dir, new_host_dir)

    @step("Rename Site in Host Directory")
    @with_proxy_config_lock()
    def rename_site_in_host_dir(self, host: str, old_name: str, new_name: str):
        host_directory = os.path.join(self.hosts_directory, host)

        map_file = os.path.join(host_directory, "map.json")
        if os.path.exists(map_file):
            self.replace_str_in_json(map_file, old_name, new_name)

        redirect_file = os.path.join(host_directory, "redirect.json")
        if os.path.exists(redirect_file):
            self.replace_str_in_json(redirect_file, old_name, new_name)

    @step("Rename Site File in Upstream Directory")
    @with_proxy_config_lock()
    def rename_site_on_upstream(self, upstream: str, site: str, new_name: str):
        upstream_directory = os.path.join(self.upstreams_directory, upstream)
        old_site_file = os.path.join(upstream_directory, site)
        new_site_file = os.path.join(upstream_directory, new_name)
        if not os.path.exists(old_site_file) and os.path.exists(new_site_file):
            return
        os.rename(old_site_file, new_site_file)

    @job("Update Site Status")
    def update_site_status_job(self, upstream, site, status, extra_domains=None, skip_reload=False):
        self.update_site_status(upstream, site, status)
        if not extra_domains:
            extra_domains = []
        for domain in extra_domains:
            self.update_site_status(upstream, domain, status)
        if not skip_reload:
            self.reload_nginx()

    @step("Update Site File")
    @with_proxy_config_lock()
    def update_site_status(self, upstream, site, status):
        upstream_directory = os.path.join(self.upstreams_directory, upstream)
        site_file = os.path.join(upstream_directory, site)
        with open(site_file, "w") as f:
            f.write(status)

    @job("Setup Redirects on Hosts")
    def setup_redirects_job(self, hosts, target):
        with self.proxy_config_modification_lock:
            if target in hosts:
                hosts.remove(target)
                self.remove_redirect(target)
            for host in hosts:
                self.setup_redirect(host, target)
        self.reload_nginx()

    @step("Setup Redirect on Host")
    @with_proxy_config_lock()
    def setup_redirect(self, host, target):
        host_directory = os.path.join(self.hosts_directory, host)
        os.makedirs(host_directory, exist_ok=True)
        redirect_file = os.path.join(host_directory, "redirect.json")
        if os.path.exists(redirect_file):
            with open(redirect_file) as r:
                redirects = json.load(r)
        else:
            redirects = {}
        redirects[host] = target
        with open(redirect_file, "w") as r:
            json.dump(redirects, r, indent=4)

    @job("Remove Redirects on Hosts")
    def remove_redirects_job(self, hosts):
        with self.proxy_config_modification_lock:
            for host in hosts:
                self.remove_redirect(host)

    @step("Remove Redirect on Host")
    @with_proxy_config_lock()
    def remove_redirect(self, host: str):
        host_directory = os.path.join(self.hosts_directory, host)
        redirect_file = os.path.join(host_directory, "redirect.json")
        if os.path.exists(redirect_file):
            os.remove(redirect_file)
        if host.endswith("." + self.domain):
            # default domain
            os.rmdir(host_directory)

    @step("Reload NGINX")
    def reload_nginx(self):
        return self._reload_nginx()

    @job("Reload NGINX Job")
    def reload_nginx_job(self):
        return self.reload_nginx()

    def _generate_proxy_config(self):
        proxy_config_file = os.path.join(self.nginx_directory, "proxy.conf")
        config = self.get_config()
        with self.proxy_config_modification_lock:
            data = {
                "hosts": self.hosts,
                "upstreams": self.upstreams,
                "domain": config["domain"],
                "wildcards": sorted(self.wildcards, key=lambda x: len(x)),
                "nginx_directory": config["nginx_directory"],
                "error_pages_directory": self.error_pages_directory,
<<<<<<< HEAD
                "tls_protocols": self.config.get("tls_protocols"),
                "is_devbox_proxy": self.is_devbox_proxy or False,
            },
=======
                "tls_protocols": config.get("tls_protocols"),
            }

        self._render_template(
            "proxy/nginx.conf.jinja2",
            data,
>>>>>>> db8a78b1
            proxy_config_file,
        )

    def _reload_nginx(self):
        from agent.nginx_reload_manager import NginxReloadManager

        if not self.job:
            raise Exception("NGINX Reload should be trigerred by a job")

        return NginxReloadManager().request_reload(request_id=self.job_record.model.agent_job_id)

    def _create_default_host(self):
        default_host = f"*.{self.config['domain']}"
        default_host_directory = os.path.join(self.hosts_directory, default_host)
        os.makedirs(default_host_directory, exist_ok=True)
        map_file = os.path.join(default_host_directory, "map.json")
        with open(map_file, "w") as mf:
            json.dump({"default": "$host"}, mf, indent=4)

        tls_directory = self.config["tls_directory"]
        for f in ["chain.pem", "fullchain.pem", "privkey.pem"]:
            source = os.path.join(tls_directory, f)
            destination = os.path.join(default_host_directory, f)
            if os.path.exists(destination):
                os.remove(destination)
            os.symlink(source, destination)

    @property
    def upstreams(self):
        upstreams = {}
        for upstream in os.listdir(self.upstreams_directory):  # for each server ip
            upstream_directory = os.path.join(self.upstreams_directory, upstream)
<<<<<<< HEAD
            if os.path.isdir(upstream_directory):
                hashed_upstream = sha(upstream.encode()).hexdigest()[:16]
                upstreams[upstream] = {"sites": [], "hash": hashed_upstream}
                for site in os.listdir(upstream_directory):
                    with open(os.path.join(upstream_directory, site)) as f:
                        status = f.read().strip()
                    if status in (
                        "deactivated",
                        "suspended",
                        "suspended_saas",
                        "restricted",
                    ):
                        actual_upstream = status
                    else:
                        actual_upstream = hashed_upstream
                    upstreams[upstream]["sites"].append({"name": site, "upstream": actual_upstream})
=======
            if not os.path.isdir(upstream_directory):
                continue
            hashed_upstream = sha(upstream.encode()).hexdigest()[:16]
            upstreams[upstream] = {"sites": [], "hash": hashed_upstream}
            for site in os.listdir(upstream_directory):
                with open(os.path.join(upstream_directory, site)) as f:
                    status = f.read().strip()
                if status in (
                    "deactivated",
                    "suspended",
                    "suspended_saas",
                ):
                    actual_upstream = status
                else:
                    actual_upstream = hashed_upstream
                upstreams[upstream]["sites"].append({"name": site, "upstream": actual_upstream})
>>>>>>> db8a78b1
        return upstreams

    @property
    def hosts(self) -> dict[str, dict[str, str]]:
        hosts = defaultdict(lambda: defaultdict(str))
        for host in os.listdir(self.hosts_directory):
            host_directory = os.path.join(self.hosts_directory, host)

            map_file = os.path.join(host_directory, "map.json")
            if os.path.exists(map_file):
                with open(map_file) as m:
                    hosts[host] = json.load(m)

            redirect_file = os.path.join(host_directory, "redirect.json")
            if os.path.exists(redirect_file):
                with open(redirect_file) as r:
                    redirects = json.load(r)

                for _from, to in redirects.items():
                    if "*" in host:
                        hosts[_from] = {_from: _from}
                    hosts[_from]["redirect"] = to
            hosts[host]["codeserver"] = os.path.exists(os.path.join(host_directory, "codeserver"))

        return hosts

    @property
    def wildcards(self) -> list[str]:
        wildcards = []
        for host in os.listdir(self.hosts_directory):
            if "*" in host:
                wildcards.append(host.strip("*."))
        return wildcards

    @property
    @contextmanager
    def proxy_config_modification_lock(self):
        if self._proxy_config_modification_lock is None:
            lock_path = os.path.join(self.nginx_directory, "proxy_config.lock")
            self._proxy_config_modification_lock = filelock.FileLock(
                lock_path,
            )

        with self._proxy_config_modification_lock:
            yield<|MERGE_RESOLUTION|>--- conflicted
+++ resolved
@@ -38,13 +38,10 @@
         self.upstreams_directory = os.path.join(self.nginx_directory, "upstreams")
         self.hosts_directory = os.path.join(self.nginx_directory, "hosts")
         self.error_pages_directory = os.path.join(self.directory, "repo", "agent", "pages")
-<<<<<<< HEAD
 
         self.is_devbox_proxy = self.config.get("is_devbox_proxy")
 
-=======
         self._proxy_config_modification_lock = None
->>>>>>> db8a78b1
         self.job = None
         self.step = None
 
@@ -95,25 +92,15 @@
             if wildcard.get("code_server"):
                 Path(os.path.join(host_directory, "codeserver")).touch()
 
-<<<<<<< HEAD
+    def add_site_domain_to_upstream(self, upstream, site, status=None):
+        with self.proxy_config_modification_lock:
+            self.remove_conflicting_site(site)
+            self.add_site_to_upstream(upstream, site, status=status)
+        self.reload_nginx()
+
     @job("Add Site to Upstream")
-    def add_site_to_upstream_job(self, upstream, site, skip_reload=False, status=None):
-        self.remove_conflicting_site(site)
-        self.add_site_to_upstream(upstream, site, status=status)
-        self.generate_proxy_config()
-        if skip_reload:
-            return
-=======
-    def add_site_domain_to_upstream(self, upstream, site):
-        with self.proxy_config_modification_lock:
-            self.remove_conflicting_site(site)
-            self.add_site_to_upstream(upstream, site)
->>>>>>> db8a78b1
-        self.reload_nginx()
-
-    @job("Add Site to Upstream")
-    def add_site_to_upstream_job(self, upstream, site):
-        self.add_site_domain_to_upstream(upstream, site)
+    def add_site_to_upstream_job(self, upstream, site, status=None):
+        self.add_site_domain_to_upstream(upstream, site, status=status)
 
     @job("Add Domain to Upstream")
     def add_domain_to_upstream_job(self, upstream, domain):
@@ -129,12 +116,8 @@
                 os.remove(conflict)
 
     @step("Add Site File to Upstream Directory")
-<<<<<<< HEAD
+    @with_proxy_config_lock()
     def add_site_to_upstream(self, upstream, site, status=None):
-=======
-    @with_proxy_config_lock()
-    def add_site_to_upstream(self, upstream, site):
->>>>>>> db8a78b1
         upstream_directory = os.path.join(self.upstreams_directory, upstream)
         os.makedirs(upstream_directory, exist_ok=True)
         site_file = os.path.join(upstream_directory, site)
@@ -337,18 +320,13 @@
                 "wildcards": sorted(self.wildcards, key=lambda x: len(x)),
                 "nginx_directory": config["nginx_directory"],
                 "error_pages_directory": self.error_pages_directory,
-<<<<<<< HEAD
-                "tls_protocols": self.config.get("tls_protocols"),
+                "tls_protocols": config.get("tls_protocols"),
                 "is_devbox_proxy": self.is_devbox_proxy or False,
-            },
-=======
-                "tls_protocols": config.get("tls_protocols"),
             }
 
         self._render_template(
             "proxy/nginx.conf.jinja2",
             data,
->>>>>>> db8a78b1
             proxy_config_file,
         )
 
@@ -381,24 +359,6 @@
         upstreams = {}
         for upstream in os.listdir(self.upstreams_directory):  # for each server ip
             upstream_directory = os.path.join(self.upstreams_directory, upstream)
-<<<<<<< HEAD
-            if os.path.isdir(upstream_directory):
-                hashed_upstream = sha(upstream.encode()).hexdigest()[:16]
-                upstreams[upstream] = {"sites": [], "hash": hashed_upstream}
-                for site in os.listdir(upstream_directory):
-                    with open(os.path.join(upstream_directory, site)) as f:
-                        status = f.read().strip()
-                    if status in (
-                        "deactivated",
-                        "suspended",
-                        "suspended_saas",
-                        "restricted",
-                    ):
-                        actual_upstream = status
-                    else:
-                        actual_upstream = hashed_upstream
-                    upstreams[upstream]["sites"].append({"name": site, "upstream": actual_upstream})
-=======
             if not os.path.isdir(upstream_directory):
                 continue
             hashed_upstream = sha(upstream.encode()).hexdigest()[:16]
@@ -410,12 +370,12 @@
                     "deactivated",
                     "suspended",
                     "suspended_saas",
+                    "restricted",
                 ):
                     actual_upstream = status
                 else:
                     actual_upstream = hashed_upstream
                 upstreams[upstream]["sites"].append({"name": site, "upstream": actual_upstream})
->>>>>>> db8a78b1
         return upstreams
 
     @property
