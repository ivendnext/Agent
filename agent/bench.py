from __future__ import annotations

import hashlib
import json
import os
import shutil
import string
import tempfile
import traceback
from contextlib import suppress
from datetime import datetime, timedelta
from functools import partial
from glob import glob
from pathlib import Path, PurePath
from random import choices
from textwrap import indent
from typing import TYPE_CHECKING, TypedDict
from shlex import quote
from filelock import FileLock

import requests

from agent.app import App
from agent.base import AgentException, Base
from agent.exceptions import InvalidSiteConfigException, SiteNotExistsException
from agent.job import job, step, get_container_lock_manager
from agent.site import Site
from agent.utils import download_file, end_execution, get_execution_result, get_size

if TYPE_CHECKING:
    from agent.server import Server

    class BenchUpdateApp(TypedDict):
        app: string
        url: string
        hash: string

    class ShouldRunUpdatePhase(TypedDict):
        setup_requirements_node: bool
        setup_requirements_python: bool
        rebuild_frontend: bool
        migrate_sites: bool


class Bench(Base):
    def __init__(self, name: str, server: Server, mounts=None):
        super().__init__()

        self.name = name
        self.server = server
        self.directory = os.path.join(self.server.benches_directory, name)
        self.sites_directory = os.path.join(self.directory, "sites")
        self.apps_directory = os.path.join(self.directory, "apps")
        self.config_directory = os.path.join(self.directory, "config")
        self.logs_directory = os.path.join(self.directory, "logs")
        self.apps_file = os.path.join(self.directory, "sites", "apps.txt")
        self.bench_config_file = os.path.join(self.directory, "config.json")
        self.config_file = os.path.join(self.directory, "sites", "common_site_config.json")
        self.host = self.config.get("db_host", "localhost")
        self.docker_image = self.bench_config.get("docker_image")
        self.for_devbox = self.bench_config.get("for_devbox", False)
        self.mounts = mounts
        if not (
            os.path.isdir(self.directory)
            and os.path.exists(self.sites_directory)
            and os.path.exists(self.config_file)
            and os.path.exists(self.bench_config_file)
        ):
            raise Exception

    @step("Deploy Bench")
    def deploy(self):
        return self.start()

    def dump(self):
        return {
            "name": self.name,
            "apps": {name: app.dump() for name, app in self.apps.items()},
            "config": self.config,
            "sites": {name: site.dump() for name, site in self.sites.items()},
        }

    def _delete_older_usage_files(self, max_retention_time):
        log_files = glob(
            os.path.join(
                self.directory,
                "logs",
                f"{self.server.name}-usage-*.json.log",
            )
        )

        for file in log_files:
            if os.stat(file).st_mtime < max_retention_time:
                print(f"Deleting {file} as it's older than {max_retention_time}")
                os.remove(file)

    def fetch_sites_info(self, since=None):
        max_retention_time = (datetime.utcnow() - timedelta(days=7)).timestamp()
        self._delete_older_usage_files(max_retention_time)

        if not since:
            since = max_retention_time

        info = {}
        usage_data = []
        log_files = glob(
            os.path.join(
                self.server.directory,
                "logs",
                f"{self.server.name}-usage-*.json.log",
            )
        )

        for file in log_files:
            # Only load files that are newer than the since timestamp
            if os.stat(file).st_mtime <= since:
                continue

            with open(file) as f:
                try:
                    usage_data.extend(json.load(f))
                except json.decoder.JSONDecodeError:
                    print(f"Error loading JSON from {file}")

        usage_data.sort(
            key=lambda x: datetime.fromisoformat(x["timestamp"]),
            reverse=True,
        )

        for site in self.sites.values():
            try:
                timezone_data = {d["timestamp"]: d["timezone"] for d in usage_data if d["site"] == site.name}
                timezone = timezone_data[max(timezone_data)]
            except Exception:
                timezone = None

            if not (usage_data and timezone):
                timezone = site.timezone

            info[site.name] = {
                "config": site.config,
                "usage": [
                    {
                        "database": d["database"],
                        "public": d["public"],
                        "private": d["private"],
                        "backups": d["backups"],
                        "timestamp": d["timestamp"],
                    }
                    for d in usage_data
                    if d["site"] == site.name
                ],
                "timezone": timezone,
            }

        return info

    def fetch_sites_analytics(self):
        analytics = {}
        for site in self.sites.values():
            try:
                analytics[site.name] = site.fetch_site_analytics()
            except Exception:
                import traceback

                traceback.print_exc()
        return analytics

    def execute(self, command, input=None, non_zero_throw=True):
        return super().execute(
            command,
            directory=self.directory,
            input=input,
            non_zero_throw=non_zero_throw,
        )

    def docker_execute(self, command, input=None, subdir=None, non_zero_throw=True, as_root: bool = False):
        interactive = "-i" if input else ""
        as_root = "-u root" if as_root else ""
        workdir = "/home/frappe/frappe-bench"
        if subdir:
            workdir = os.path.join(workdir, subdir)

        if self.bench_config.get("single_container"):
            command = f"docker exec {as_root} -w {workdir} {interactive} {self.name} {command}"
            if self.server.allow_sleepy_containers:
                ctx, param = (lm, self.name) if (lm := get_container_lock_manager()) else (FileLock(f"/tmp/{self.name}.lock"), 60)
                with ctx.acquire(param):
                    # just a sanity check for if the container is running
                    if not self.server.is_container_running(self.name):
                        raise Exception(f"The bench container {self.name} - is not running or something else happened")
                    return self.execute(command, input=input, non_zero_throw=non_zero_throw)
        else:
            service = f"{self.name}_worker_default"
            task = self.execute(f"docker service ps -f desired-state=Running -q --no-trunc {service}")[
                "output"
            ].split()[0]
            command = f"docker exec {as_root} -w {workdir} {interactive} {service}.1.{task} {command}"

        return self.execute(command, input=input, non_zero_throw=non_zero_throw)

    @step("New Site")
    def bench_new_site(self, name, mariadb_root_password, admin_password):
        site_database, temp_user, temp_password = self.create_mariadb_user(name, mariadb_root_password)
        try:
            return self.docker_execute(
                f"bench new-site --no-mariadb-socket "
                f"--mariadb-root-username {temp_user} "
                f"--mariadb-root-password {temp_password} "
                f"--admin-password {admin_password} "
                f"--db-name {site_database} {name}"
            )
        finally:
            self.drop_mariadb_user(name, mariadb_root_password, site_database)

    @job("Create User", priority="high")
    def create_user(
        self,
        site: str,
        email: str,
        first_name: str,
        last_name: str,
        password: str | None = None,
    ):
        _site = Site(site, self)
        _site.create_user(email, first_name, last_name, password)

    @job("Complete Setup Wizard")
    def complete_setup_wizard(self, site: str, data: dict):
        _site = Site(site, self)
        return _site.complete_setup_wizard(data)

    @job("Rename Site", priority="high")
    def rename_site_job(
        self,
        site: str,
        new_name: str,
        create_user: dict | None = None,
        config: dict | None = None,
    ):
        site = get_site_from_name(site, new_name, self)
        site.enable_maintenance_mode()
        site.wait_till_ready()
        if config:
            if site.config.get("host_name") == f"https://{site.name}":
                config.update({"host_name": f"https://{new_name}"})
            site.update_config(config)
        else:
            if site.config.get("host_name") == f"https://{site.name}":
                site.update_config({"host_name": f"https://{new_name}"})
        site.rename(new_name)
        self.setup_nginx()
        self.server.reload_nginx()
        site.disable_maintenance_mode()
        site.enable_scheduler()
        if create_user and create_user.get("email"):
            site.create_user(
                create_user.get("email"),
                create_user.get("first_name"),
                create_user.get("last_name"),
                create_user.get("password"),
            )

    def get_database_name(self, site):
        site_directory = os.path.join(self.sites_directory, "sites", site)
        return "_" + hashlib.sha1(site_directory.encode()).hexdigest()[:16]

    def get_random_string(self, length):
        return "".join(choices(string.ascii_letters + string.digits, k=length))

    def create_mariadb_user(self, site, mariadb_root_password, database=None):
        database = database or self.get_database_name(site)
        user = f"{database}_limited"
        password = self.get_random_string(16)
        queries = [
            f"CREATE OR REPLACE USER '{user}'@'%' IDENTIFIED BY '{password}'",
            f"CREATE OR REPLACE DATABASE {user}",
            f"GRANT ALL ON {user}.* TO '{user}'@'%'",
            f"GRANT RELOAD, CREATE USER ON *.* TO '{user}'@'%'",
            f"GRANT ALL ON {database}.* TO '{user}'@'%' WITH GRANT OPTION",
            "FLUSH PRIVILEGES",
        ]
        # execute inside container for devbox
        execute_f = self.execute if not self.for_devbox else self.docker_execute
        for query in queries:
            command = f'mysql -h {self.host} -uroot -p{quote(mariadb_root_password)} -e "{query}"'
            execute_f(command)
        return database, user, password

    def drop_mariadb_user(self, site, mariadb_root_password, database=None):
        database = database or self.get_database_name(site)
        user = f"{database}_limited"
        queries = [
            f"DROP DATABASE IF EXISTS {user}",
            f"DROP USER IF EXISTS '{user}'@'%'",
            "FLUSH PRIVILEGES",
        ]
        # execute inside container for devbox
        execute_f = self.execute if not self.for_devbox else self.docker_execute
        for query in queries:
            command = f'mysql -h {self.host} -uroot -p{quote(mariadb_root_password)} -e "{query}"'
            execute_f(command)

    def fetch_monitor_data(self):
        lines = []
        try:
            monitor_log_file = os.path.join(self.directory, "logs", "monitor.json.log")
            time = datetime.utcnow().isoformat()
            logs_directory = os.path.join(
                self.server.directory,
                "logs",
            )
            target_file = os.path.join(
                logs_directory,
                f"{self.name}-{time}-monitor.json.log",
            )
            if os.path.exists(monitor_log_file):
                shutil.move(monitor_log_file, target_file)

                with open(target_file) as f:
                    for line in f.readlines():
                        try:
                            lines.append(json.loads(line))
                        except Exception:
                            traceback.print_exc()

            now = datetime.now().timestamp()
            for file in os.listdir(logs_directory):
                path = os.path.join(logs_directory, file)
                if file.endswith("-monitor.json.log") and (now - os.stat(path).st_mtime) > (7 * 86400):
                    os.remove(path)
        except FileNotFoundError:
            pass
        except Exception:
            traceback.print_exc()
        return lines

    def _parse_pids(self, lines):
        pids = []
        lines = lines.strip().split("\n")

        for line in lines:
            parts = line.strip().split()
            name, pid = parts[0], parts[1]
            pids.append((name, pid))

        return pids

    def get_worker_pids(self):
        """Get all the processes running gunicorn for now"""
        return self._parse_pids(self.execute(f"docker top {self.name} | grep gunicorn")["output"])

    def take_snapshot(self, pid_info: list[tuple[str, str]]):
        snapshots = {}
        pyspy_bin = os.path.join(self.server.directory, "env/bin/py-spy")

        for name, pid in pid_info:
            try:
                snapshots[f"{name}:{pid}"] = json.loads(
                    self.execute(f"sudo {pyspy_bin} dump --pid {pid} --json")["output"]
                )
            except AgentException as e:
                snapshots[f"{name}:{pid}"] = str(e)

        return snapshots

    def status(self):
        status = {
            "sites": {site: {"scheduler": True, "web": True} for site in self.sites},
            "timestamp": str(datetime.now()),
        }

        for site in _inactive_scheduler_sites(self):
            status["sites"][site]["scheduler"] = False

        for site in _inactive_web_sites(self):
            status["sites"][site]["web"] = False

        return status

    @job("New Site", priority="high")
    def new_site(
        self,
        name,
        config,
        apps,
        mariadb_root_password,
        admin_password,
        create_user: dict | None = None,
    ):
        self.bench_new_site(name, mariadb_root_password, admin_password)
        site = Site(name, self)
        site.install_apps(apps)
        site.update_config(config)
        site.enable_scheduler()
        if create_user and create_user.get("email"):
            site.create_user(
                create_user.get("email"),
                create_user.get("first_name"),
                create_user.get("last_name"),
                create_user.get("password"),
            )
        self.setup_nginx()
        self.server.reload_nginx()

    @job("New Site from Backup", priority="high")
    def new_site_from_backup(
        self,
        name,
        default_config,
        apps,
        mariadb_root_password,
        admin_password,
        site_config,
        database,
        public,
        private,
        skip_failing_patches,
    ):
        # first create the site - so that we dont needlessly download files if the container is sleeping
        self.bench_new_site(name, mariadb_root_password, admin_password)
        files = self.download_files(name, database, public, private)
        site = Site(name, self)
        site.update_config(default_config)
        try:
            site.restore_site(
                mariadb_root_password,
                admin_password,
                files["database"],
                files["public"],
                files["private"],
            )
            if site_config:
                site_config = json.loads(site_config)
                site.update_config(site_config)
        finally:
            self.delete_downloaded_files(files["directory"])
        site.uninstall_unavailable_apps(apps)
        site.migrate(skip_failing_patches=skip_failing_patches)
        site.set_admin_password(admin_password)
        site.enable_scheduler()
        self.setup_nginx()
        self.server.reload_nginx()

        return site.bench_execute("list-apps")

    @step("Archive Site")
    def bench_archive_site(self, name, mariadb_root_password, force):
        # TODO: add a request for bench starting to the starter in case of sleepy containers
        # someone would need to again trigger archive site (manually or the archival job try it for a couple of times?)

        site_database, temp_user, temp_password = self.create_mariadb_user(
            name, mariadb_root_password, self.valid_sites[name].database
        )
        force_flag = "--force" if force else ""
        try:
            return self.docker_execute(
                f"bench drop-site --no-backup {force_flag} "
                f"--root-login {temp_user} --root-password {temp_password} "
                f"--archived-sites-path archived {name}"
            )
        finally:
            self.drop_mariadb_user(name, mariadb_root_password, site_database)

    @step("Download Backup Files")
    def download_files(self, name, database_url, public_url, private_url):
        download_directory = os.path.join(self.sites_directory, "downloads")
        if not os.path.exists(download_directory):
            os.mkdir(download_directory)
        directory = tempfile.mkdtemp(prefix="agent-upload-", suffix=f"-{name}", dir=download_directory)
        database_file = download_file(database_url, prefix=directory) if database_url else ""
        private_file = download_file(private_url, prefix=directory) if private_url else ""
        public_file = download_file(public_url, prefix=directory) if public_url else ""
        return {
            "directory": directory,
            "database": database_file,
            "private": private_file,
            "public": public_file,
        }

    @step("Delete Downloaded Backup Files")
    def delete_downloaded_files(self, backup_files_directory):
        shutil.rmtree(backup_files_directory)

    @job("Archive Site")
    def archive_site(self, name, mariadb_root_password, force):
        site_directory = os.path.join(self.sites_directory, name)
        if os.path.exists(site_directory):
            self.bench_archive_site(name, mariadb_root_password, force)
        self.setup_nginx()
        self.server._reload_nginx()

    @step("Bench Setup NGINX")
    def setup_nginx(self):
        from filelock import FileLock

        with FileLock(os.path.join(self.directory, "nginx.config.lock")):
            self.generate_nginx_config()
        return self.server._reload_nginx()

    @step("Bench Setup NGINX Target")
    def setup_nginx_target(self):
        from filelock import FileLock

        with FileLock(os.path.join(self.directory, "nginx.config.lock")):
            self.generate_nginx_config()
        return self.server._reload_nginx()

    def _set_sites_host(self, sites: list[Site]):
        for site in sites:
            for wildcard_domain in self.server.wildcards:
                if site.name.endswith("." + wildcard_domain):
                    site.host = "*." + wildcard_domain

    def generate_nginx_config(self):
        sites = [s for s in self.valid_sites.values()]
        domains = _get_domains(sites)

        if standalone := self.server.config.get("standalone"):
            self._set_sites_host(sites)

        codeserver = _get_codeserver_config(self.directory)
        config = {
            "bench_name": self.name,
            "bench_name_slug": self.name.replace("-", "_"),
            "domain": self.server.config.get("domain"),
            "sites": sites,
            "domains": domains,
            "http_timeout": self.bench_config["http_timeout"],
            "web_port": self.bench_config["web_port"],
            "socketio_port": self.bench_config["socketio_port"],
            "sites_directory": self.sites_directory,
            "standalone": standalone,
            "error_pages_directory": self.server.error_pages_directory,
            "nginx_directory": self.server.nginx_directory,
            "tls_protocols": self.server.config.get("tls_protocols"),
            "code_server": codeserver,
            "for_devbox": self.for_devbox,
            "ivend_codeserver_port": self.bench_config["codeserver_port"], #TODO: change this
            "allow_sleepy_containers": self.server.allow_sleepy_containers,
            "agent_port": self.server.config["web_port"],
        }
        nginx_config = os.path.join(self.directory, "nginx.conf")

        self.server._render_template("bench/nginx.conf.jinja2", config, nginx_config)

    @step("Bench Disable Production")
    def disable_production(self):
        try:
            return self.stop()
        except AgentException as e:
            if "No such container" in e.data["output"]:
                pass
            else:
                raise

    @job("Bench Restart")
    def restart_job(self, web_only=False):
        return self.restart(web_only=web_only)

    @step("Bench Restart")
    def restart(self, web_only=False):
        return self.docker_execute(f"bench restart {'--web' if web_only else ''}")

    @job("Rebuild Bench Assets")
    def rebuild_job(self):
        return self.rebuild()

    @step("Rebuild Bench Assets")
    def rebuild(self, apps: list[str] | None = None, is_inplace: bool = False):
        if not apps:
            return self.docker_execute("bench build")

        if len(apps) == 1 and not is_inplace:
            return self.docker_execute(f"bench build --app {apps[0]}")

        return self.docker_execute(f"bench build --apps {','.join(apps)}")

    @property
    def apps(self):
        with open(self.apps_file, "r") as f:
            apps_list = f.read().split("\n")

        apps = {}
        for directory in apps_list:
            with suppress(Exception):
                apps[directory] = App(directory, self)
        return apps

    @step("Update Bench Configuration")
    def update_config(self, common_site_config, bench_config):
        self._update_config(common_site_config, bench_config)

    def _update_config(
        self,
        common_site_config: dict | None = None,
        bench_config: dict | None = None,
    ):
        if common_site_config:
            new_common_site_config = self.get_config(for_update=True)
            new_common_site_config.update(common_site_config)
            self.set_config(new_common_site_config)

        if bench_config:
            new_bench_config = self.bench_config
            new_bench_config.update(bench_config)
            self.set_bench_config(new_bench_config)

    @job("Update Bench Configuration", priority="high")
    def update_config_job(self, common_site_config, bench_config):
        old_config = self.bench_config
        self.update_config(common_site_config, bench_config)
        self.setup_nginx()
        if self.bench_config.get("single_container"):
            if not self.for_devbox:
                self.update_supervisor()
            self.update_runtime_limits()
            if (old_config["web_port"] != bench_config["web_port"]) or (
                old_config["socketio_port"] != bench_config["socketio_port"]
            ):
                self.deploy()
        else:
            self.generate_docker_compose_file()
            self.deploy()

    @step("Update Supervisor Configuration")
    def update_supervisor(self):
        self.generate_supervisor_config()
        self.docker_execute("supervisorctl reread")
        self.docker_execute("supervisorctl update")

    def generate_supervisor_config(self):
        supervisor_config = os.path.join(self.directory, "config", "supervisor.conf")
        self.server._render_template(
            "bench/supervisor.conf",
            {
                "background_workers": self.bench_config["background_workers"],
                "gunicorn_workers": self.bench_config["gunicorn_workers"],
                "http_timeout": self.bench_config["http_timeout"],
                "name": self.name,
                "statsd_host": self.bench_config["statsd_host"],
                "is_ssh_enabled": self.bench_config.get("is_ssh_enabled", False),
                "merge_all_rq_queues": self.bench_config.get("merge_all_rq_queues", False),
                "merge_default_and_short_rq_queues": self.bench_config.get(
                    "merge_default_and_short_rq_queues", False
                ),
                "use_rq_workerpool": self.bench_config.get("use_rq_workerpool", False),
                "environment_variables": self.bench_config.get("environment_variables"),
                "gunicorn_threads_per_worker": self.bench_config.get("gunicorn_threads_per_worker"),
                "is_code_server_enabled": self.bench_config.get("is_code_server_enabled", False),
            },
            supervisor_config,
        )

    @step("Generate Docker Compose File")
    def generate_docker_compose_file(self):
        config = self.bench_config
        config.update({"directory": self.directory})
        docker_compose = os.path.join(self.directory, "docker-compose.yml")
        self.server._render_template("bench/docker-compose.yml.jinja2", config, docker_compose)

    @job("Setup Code Server")
    def setup_code_server(self, name, password):
        self.create_code_server_config(name)
        self._start_code_server(password, setup=True)
        self.generate_nginx_config()
        self.server._reload_nginx()

    @step("Create Code Server Config")
    def create_code_server_config(self, name):
        code_server_path = os.path.join(self.directory, "codeserver")
        if not os.path.exists(code_server_path):
            os.mkdir(code_server_path)

        filename = os.path.join(code_server_path, name)
        with open(filename, "w") as file:
            file.write(str(self.bench_config.get("codeserver_port")))

    @step("Start Code Server")
    def _start_code_server(self, password, setup=False):
        if setup:
            self.docker_execute("supervisorctl start code-server:")

        self.docker_execute(
            f"sed -i 's/^password:.*/password: {password}/' /home/frappe/.config/code-server/config.yaml"
        )
        self.docker_execute("supervisorctl restart code-server:")

    @step("Stop Code Server")
    def _stop_code_server(self):
        self.docker_execute("supervisorctl stop code-server:")

    @job("Start Code Server")
    def start_code_server(self, password):
        self._start_code_server(password)

    @job("Stop Code Server")
    def stop_code_server(self):
        self._stop_code_server()

    @job("Archive Code Server")
    def archive_code_server(self):
        if os.path.exists(self.directory):
            self.remove_code_server()
            self.setup_nginx()
            self.server._reload_nginx()

    @step("Remove Code Server")
    def remove_code_server(self):
        code_server_path = os.path.join(self.directory, "codeserver")
        shutil.rmtree(code_server_path)
        self.docker_execute("supervisorctl stop code-server:")

    def prepare_mounts_on_host(self, bench_directory):
        mounts_cmd = ""

        if not self.mounts:
            return mounts_cmd

        def _create_mounts(host_path):
            if not os.path.exists(host_path):
                os.mkdir(host_path)

        for mp in self.mounts:
            host_path = mp["source"]
            destination_path = mp["destination"]

            if not mp["is_absolute_path"]:
                """
                self.server.benches_directory = /home/frappe/benches (Host)
                bench_directory = "/home/frappe/frappe-bench" (container)
                """
                host_path = os.path.join(self.server.benches_directory, mp["source"])
                destination_path = os.path.join(bench_directory, mp["destination"])

                _create_mounts(host_path)

            mounts_cmd += f" -v {host_path}:{destination_path} "

        return mounts_cmd

    def start(self, secondary_server_private_ip: str | None = None):
        if self.bench_config.get("single_container"):
            try:
                self.execute(f"docker stop {self.name}")
                self.execute(f"docker rm {self.name}")
            except Exception:
                pass

            ssh_port = self.bench_config.get("ssh_port", self.bench_config["web_port"] + 4000)
            ssh_ip = secondary_server_private_ip or self.bench_config.get("private_ip", "127.0.0.1")

            restart_policy = "unless-stopped" if self.server.allow_sleepy_containers else "always"
            rq_port = self.bench_config.get("rq_port")
            rq_cache_port = self.bench_config.get("rq_cache_port")

            if not rq_cache_port:
                # [Auto Scaling] We need to expose this when we restart the container regardless
                offset = 18000 - self.bench_config["web_port"]
                rq_cache_port = 13000 + offset

            rq_port_mapping = f"-p 0.0.0.0:{rq_port}:11000 "  # need to expose to secondary server

            bench_directory = "/home/frappe/frappe-bench"
            mounts = self.prepare_mounts_on_host(bench_directory)
            # if self.for_devbox:
            #     # to ensure app changes dont just vanish
            #     mounts += f"-v {self.apps_directory}:{bench_directory}/apps "

            command = (
                "docker run -d --init -u frappe "
<<<<<<< HEAD
                f"--restart {restart_policy} --hostname {self.name} "
=======
                f"--restart always --hostname {self.name} "
                "--security-opt seccomp=unconfined "
>>>>>>> bf649051
                f"-p 127.0.0.1:{self.bench_config['web_port']}:8000 "
                f"-p 127.0.0.1:{self.bench_config['socketio_port']}:9000 "
                f"-p 127.0.0.1:{self.bench_config['codeserver_port']}:8088 "
                f"-p 0.0.0.0:{rq_cache_port}:13000 "
                f"{rq_port_mapping if rq_port else ''}"
                f"-p {ssh_ip}:{ssh_port}:2200 "
                f"-v {self.sites_directory}:{bench_directory}/sites "
                f"-v {self.logs_directory}:{bench_directory}/logs "
                f"-v {self.config_directory}:{bench_directory}/config "
                f"{mounts} "
                f"--name {self.name} {self.bench_config['docker_image']}"
            )
        else:
            command = (
                "docker stack deploy "
                "--resolve-image=never --with-registry-auth "
                f"--compose-file docker-compose.yml {self.name} "
            )
        return self.execute(command)

    def stop(self):
        def _stop_and_remove_single():
            self.execute(f"docker stop {self.name}")
            return self.execute(f"docker rm {self.name}")

        if self.bench_config.get("single_container"):
            if self.server.allow_sleepy_containers:
                ctx, param = (lm, self.name) if (lm := get_container_lock_manager()) else (FileLock(f"/tmp/{self.name}.lock"), 60)
                with ctx.acquire(param):
                    return _stop_and_remove_single()
            return _stop_and_remove_single()
        return self.execute(f"docker stack rm {self.name}")

    @step("Stop Bench")
    def _stop(self):
        return self.execute(f"docker stop {self.name}")

    @step("Start Bench")
    def _start(self):
        return self.execute(f"docker start {self.name}")

    @job("Force Update Bench Limits")
    def force_update_limits(self, memory_high, memory_max, memory_swap, vcpu):
        def _update_limits(should_start: bool):
            self._stop()
            self._update_runtime_limits(memory_high, memory_max, memory_swap, vcpu)
            if should_start:
                if self.server.allow_sleepy_containers:
                    from agent.bench_starter import BenchStarter

                    BenchStarter().queue_request(self.name)
                else:
                    self._start()

        if self.server.allow_sleepy_containers:
            with get_container_lock_manager().acquire(self.name):
                # if container is stopped - it should remain in that condition - as we dont know the memory consumption of the server
                # queue the request to start the container (if the container was running)
                _update_limits(self.server.is_container_running())
        else:
           _update_limits(True)

    def update_runtime_limits(self):
        memory_high = self.bench_config.get("memory_high")
        memory_max = self.bench_config.get("memory_max")
        memory_swap = self.bench_config.get("memory_swap")
        vcpu = self.bench_config.get("vcpu")
        if not any([memory_high, memory_max, memory_swap, vcpu]):
            return
        self._update_runtime_limits(memory_high, memory_max, memory_swap, vcpu)

    @step("Update Bench Memory Limits")
    def _update_runtime_limits(self, memory_high, memory_max, memory_swap, vcpu):
        cmd = f"docker update {self.name}"
        if memory_high:
            cmd += f" --memory-reservation={memory_high}M"
        if memory_max:
            cmd += f" --memory={memory_max}M"
        if memory_swap:
            cmd += f" --memory-swap={memory_swap}M"
        if vcpu:
            cmd += f" --cpus={vcpu}"
        return self.execute(cmd)

    def _update_database_host(self, db_host: str):
        self._update_config({"db_host": db_host})

    @property
    def job_record(self):
        return self.server.job_record

    def readable_jde_err(self, title: str, jde: json.decoder.JSONDecodeError) -> str:
        output = f"{title}:\n{jde.doc}\n{jde}\n"
        import re

        output = re.sub(r'("db_name":.* ")(\w*)(")', r"\1********\3", output)
        return re.sub(r'("db_password":.* ")(\w*)(")', r"\1********\3", output)

    @property
    def sites(self):
        return self._sites()

    @property
    def valid_sites(self):
        return self._sites(validate_configs=True)

    def _sites(self, validate_configs=False) -> dict[str, Site]:
        sites = {}
        for directory in os.listdir(self.sites_directory):
            try:
                sites[directory] = Site(directory, self)
            except json.decoder.JSONDecodeError as jde:
                output = self.readable_jde_err(f"Error parsing JSON in {directory}", jde)
                try:
                    self.execute(
                        f"echo '{output}';exit {int(validate_configs)}",
                    )  # exit 1 to make sure the job fails and shows output
                except AgentException as e:
                    raise InvalidSiteConfigException(e.data, directory) from e
            except Exception:
                pass
        return sites

    def get_site(self, site):
        try:
            return self.valid_sites[site]
        except KeyError as e:
            raise SiteNotExistsException(site, self.name) from e
        except InvalidSiteConfigException as e:
            if e.site == site:
                raise

    @property
    def step_record(self):
        return self.server.step_record

    @step_record.setter
    def step_record(self, value):
        self.server.step_record = value

    def get_usage(self):
        return {
            "storage": get_size(self.directory),
            "database": sum([site.get_database_size() for site in self.sites.values()]),
        }

    @property
    def bench_config(self) -> dict:
        with open(self.bench_config_file, "r") as f:
            return json.load(f)

    def set_bench_config(self, value, indent=1):
        """
        To avoid partial writes, we need to first write the config to a temporary file,
        then rename it to the original file.
        """
        with tempfile.NamedTemporaryFile(mode="w", delete=False) as temp_file:
            json.dump(value, temp_file, indent=indent, sort_keys=True)
            temp_file.flush()
            os.fsync(temp_file.fileno())
            temp_file.close()

        os.rename(self.bench_config_file, self.bench_config_file + ".bak")

        try:
            shutil.copy2(temp_file.name, self.bench_config_file)
            os.remove(temp_file.name)
        except Exception as e:
            os.rename(self.bench_config_file + ".bak", self.bench_config_file)
            raise e

    @job("Patch App")
    def patch_app(
        self,
        app: str,
        patch: str,
        filename: str,
        build_assets: bool,
        revert: bool,
    ):
        patch_container_path = self.prepare_app_patch(app, patch, filename)
        self.git_apply(app, revert, patch_container_path)

        if build_assets:
            self.rebuild()

        self.restart()

    def prepare_app_patch(self, app: str, patch: str, filename: str) -> str:
        """
        Function returns path inside the container, the sites is
        mounted in the container at a different path from that of
        the bench outside it.
        """
        relative = ["sites", "patches", app]
        patch_dir = Path(os.path.join(self.directory, *relative))
        patch_dir.mkdir(parents=True, exist_ok=True)

        bench_container_dir = "/home/frappe/frappe-bench"
        patch_container_dir = os.path.join(bench_container_dir, *relative, filename)

        patch_path = patch_dir / filename
        if patch_path.is_file():
            return patch_container_dir

        with patch_path.open("w") as f:
            f.write(patch)

        return patch_container_dir

    @step("Git Apply")
    def git_apply(self, app: str, revert: bool, patch_container_path: str):
        command = "git apply "
        if revert:
            command += "--reverse "
        command += patch_container_path

        app_path = os.path.join("apps", app)
        self.docker_execute(command, subdir=app_path)

    @job("Call Bench Supervisorctl")
    def call_supervisorctl(self, command: str, programs: list[str]):
        self.run_supervisorctl_command(command, programs)

    @step("Run Supervisorctl Command")
    def run_supervisorctl_command(self, command: str, programs: list[str]):
        target = "all"
        if len(programs) > 0:
            target = " ".join(programs)
        self.docker_execute(f"supervisorctl {command} {target}")

    @job("Update Bench In Place")
    def update_inplace(
        self,
        sites: list[str],
        image: str,
        apps: list[BenchUpdateApp],
    ):
        if not (diff_dict := self.pull_app_changes(apps).get("diff")):
            return

        should_run = get_should_run_update_phase(diff_dict)

        node = should_run["setup_requirements_node"]
        python = should_run["setup_requirements_python"]
        if node or python:
            self.setup_requirements(node, python)

        if should_run["migrate_sites"]:
            self.migrate_sites(sites)

        if should_run["rebuild_frontend"]:
            self.rebuild(apps=[app["app"] for app in apps], is_inplace=True)

        # commit container changes
        self.commit_container_changes(image)

        # restart site
        self.restart(web_only=False)

    @step("Pull App Changes")
    def pull_app_changes(self, apps: list[BenchUpdateApp]):
        res = get_execution_result()

        diff: dict[str, list[str]] = {}
        outputs: list[str] = []
        for app in apps:
            if not (files := self._pull_app_change(app)):
                continue

            app_name = app["app"]
            diff[app_name] = files

            output = "\n".join(
                [
                    app_name,
                    indent("\n".join(files), "    "),
                ]
            )
            outputs.append(output)

        res = end_execution(res, "\n\n".join(outputs))
        res["diff"] = diff
        return res

    def _pull_app_change(self, app: BenchUpdateApp) -> list[str]:
        remote = "inplace"
        app_path = os.path.join("apps", app["app"])
        exec = partial(self.docker_execute, subdir=app_path)

        self.set_git_remote(app["app"], app["url"], remote)

        app_path: str = os.path.join("apps", app["app"])
        new_hash: str = app["hash"]
        old_hash: str = exec("git rev-parse HEAD")["output"]

        if old_hash == new_hash:
            # Remove remote, url might be private
            exec(f"git remote remove {remote}")
            return []

        # Fetch new hash and get changed files
        exec(f"git fetch --depth 1 {remote} {new_hash}")
        diff: str = exec(f"git diff --name-only {old_hash} {new_hash}")["output"]

        # Ensure repo is not dirty and checkout next_hash
        exec(f"git reset --hard {old_hash}")
        exec("git clean -fd")
        exec(f"git checkout {new_hash}")

        # Remove remote, url might be private
        exec(f"git remote remove {remote}")
        return [s for s in diff.split("\n") if s]

    def set_git_remote(
        self,
        app: str,
        url: str,
        remote: str,
    ):
        app_path = os.path.join("apps", app)
        res = self.docker_execute(
            f"git remote get-url {remote}",
            subdir=app_path,
            non_zero_throw=False,
        )

        if res["output"] == url:
            return

        if res["returncode"] == 0:
            self.docker_execute(
                f"git remote remove {remote}",
                subdir=app_path,
            )

        self.docker_execute(
            f"git remote add {remote} {url}",
            subdir=app_path,
        )

    @step("Setup Requirements")
    def setup_requirements(self, node: bool = True, python: bool = True):
        flag = ""

        if node and not python:
            flag = " --node"

        if not node and python:
            flag = " --python"

        return self.docker_execute("bench setup requirements" + flag)

    @step("Migrate Sites")
    def migrate_sites(
        self,
        sites: list[str],
        skip_search_index: bool = False,
        skip_failing_patches: bool = False,
    ):
        res = get_execution_result()
        outputs: list[str] = []

        for site_name in sites:
            migrate_res = self.migrate_site(
                self.sites[site_name],
                skip_search_index,
                skip_failing_patches,
            )
            output = "\n".join(
                [
                    site_name,
                    indent(migrate_res["output"], "    "),
                ]
            )
            outputs.append(output)

        return end_execution(
            res,
            "\n\n".join(outputs),
        )

    def migrate_site(
        self,
        site: Site,
        skip_search_index: bool = False,
        skip_failing_patches: bool = False,
    ):
        site._enable_maintenance_mode()
        res = site._migrate(
            skip_search_index,
            skip_failing_patches,
        )
        site._disable_maintenance_mode()
        return res

    @step("Commit Container Changes")
    def commit_container_changes(self, image: str):
        container_id = self.execute(f'docker ps -aqf "name={self.name}"')["output"]
        res = self.execute(f"docker commit {container_id} {image}")
        self._update_config(bench_config={"docker_image": image})
        return res

    @job("Recover Update In Place")
    def recover_update_inplace(
        self,
        site_names: list[str],
        image: str,
    ):
        self._update_config(bench_config={"docker_image": image})
        sites = [Site(name, self) for name in site_names]

        # Enable maintenance mode on sites if possible
        self.enable_maintenance_mode(sites)

        """
        Will stop and remove failed inplace updated container and
        start last running container pointed to by image.
        """
        self.deploy()

        self.setup_nginx()
        self.recover_sites(sites)

    @step("Enable Maintenance Mode")
    def enable_maintenance_mode(self, sites: list[Site]):
        for site in sites:
            with suppress(Exception):
                site._enable_maintenance_mode()

    @step("Recover Sites")
    def recover_sites(self, sites: list[Site]):
        for site in sites:
            site._restore_touched_tables()
            with suppress(Exception):
                site.generate_theme_files()
            site._disable_maintenance_mode()


def get_should_run_update_phase(
    diff_dict: dict[str, list[str]],
) -> ShouldRunUpdatePhase:
    diff = []
    for dl in diff_dict.values():
        diff.extend(dl)

    setup_node = False
    setup_python = False
    rebuild = False
    migrate = False

    for file in diff:
        if all([setup_node, setup_python, rebuild, migrate]):
            break

        if not setup_node:
            setup_node = should_setup_requirements_node(file)

        if not setup_python:
            setup_python = should_setup_requirements_py(file)

        if not rebuild:
            rebuild = should_rebuild_frontend(file)

        if not migrate:
            migrate = should_migrate_sites(file)

    return dict(
        setup_requirements_node=setup_node,
        setup_requirements_python=setup_python,
        rebuild_frontend=rebuild,
        migrate_sites=migrate,
    )


def should_setup_requirements_node(file: str) -> bool:
    return _should_run_phase(
        file,
        [
            "package.json",
            "package-lock.json",
            "yarn.lock",
            ".lockb",
            "pnpm-lock.yaml",
        ],
    )


def should_setup_requirements_py(file: str) -> bool:
    return _should_run_phase(
        file,
        ["pyproject.toml", "setup.py", "requirements.txt"],
    )


def should_rebuild_frontend(file: str) -> bool:
    return _should_run_phase(
        file,
        [
            ".js",
            ".ts",
            ".html",
            ".vue",
            ".jsx",
            ".tsx",
            ".css",
            ".scss",
            ".sass",
        ],
        ["www", "public", "frontend", "dashboard"],
    )


def should_migrate_sites(file: str) -> bool:
    return _should_run_phase(
        file,
        ["hooks.py", ".json"],
        ["patches"],
    )


def _should_run_phase(
    file: str,
    ends: list[str] | None = None,
    subs: list[str] | None = None,
    globs: list[str] | None = None,
) -> bool:
    ends = ends or []
    subs = subs or []
    globs = globs or []

    if any([file.endswith(e) for e in ends]):
        return True

    if any([s in file for s in subs]):
        return True

    return any([PurePath(file).match(s) for s in globs])


def get_site_from_name(name: str, new_name: str, bench: Bench):
    try:
        return Site(name, bench)
    except OSError:
        pass

    try:
        return Site(new_name, bench)
    except OSError:
        raise Exception(f"Neither {name} nor {new_name} exists") from None


def _touch_currentsite_file(bench: Bench):
    file = os.path.join(bench.sites_directory, "currentsite.txt")
    open(file, "w").close()


def _inactive_scheduler_sites(bench: Bench):
    inactive = []
    _touch_currentsite_file(bench)
    try:
        doctor = bench.docker_execute("bench doctor")["output"].split("\n")
    except AgentException as e:
        doctor = e.data["output"]

    for line in doctor:
        if "inactive" in line:
            site = line.split(" ")[-1]
            inactive.append(site)
    return inactive


def _inactive_web_sites(bench: Bench):
    inactive = []
    session = requests.Session()
    for site in bench.sites:
        url = f"https://{site}/api/method/ping"
        try:
            result = session.get(url)
        except Exception as e:
            result = None
            print("Ping Failed", url, e)
        if not result or result.status_code != 200:
            inactive.append(site)
    return inactive


def _get_domains(sites: list[Site]):
    domains: dict[str, str] = {}
    for site in sites:
        for domain in site.config.get("domains", []):
            domains[domain] = site.name
    return domains


def _get_codeserver_config(bench_directory: str):
    codeserver_directory = os.path.join(bench_directory, "codeserver")

    if not os.path.exists(codeserver_directory):
        return {}

    codeservers = os.listdir(codeserver_directory)
    if not codeservers:
        return {}

    with open(os.path.join(codeserver_directory, codeservers[0])) as file:
        port = file.read()

    return {"name": codeservers[0], "port": port}<|MERGE_RESOLUTION|>--- conflicted
+++ resolved
@@ -769,12 +769,8 @@
 
             command = (
                 "docker run -d --init -u frappe "
-<<<<<<< HEAD
                 f"--restart {restart_policy} --hostname {self.name} "
-=======
-                f"--restart always --hostname {self.name} "
                 "--security-opt seccomp=unconfined "
->>>>>>> bf649051
                 f"-p 127.0.0.1:{self.bench_config['web_port']}:8000 "
                 f"-p 127.0.0.1:{self.bench_config['socketio_port']}:9000 "
                 f"-p 127.0.0.1:{self.bench_config['codeserver_port']}:8088 "
